//! Tock default Process implementation.
//!
//! `ProcessStandard` is an implementation for a userspace process running on
//! the Tock kernel.

use core::cell::Cell;
use core::cmp;
use core::fmt::Write;
use core::ptr::NonNull;
use core::{mem, ptr, slice, str};

use crate::collections::queue::Queue;
use crate::collections::ring_buffer::RingBuffer;
use crate::config;
use crate::debug;
use crate::errorcode::ErrorCode;
use crate::kernel::Kernel;
use crate::platform::chip::Chip;
use crate::platform::mpu::{self, MPU};
use crate::process::{Error, FunctionCall, FunctionCallSource, Process, State, Task};
use crate::process::{FaultAction, ProcessCustomGrantIdentifer, ProcessId, ProcessStateCell};
use crate::process::{ProcessAddresses, ProcessSizes};
use crate::process_policies::ProcessFaultPolicy;
use crate::process_utilities::ProcessLoadError;
use crate::processbuffer::{ReadOnlyProcessBuffer, ReadWriteProcessBuffer};
use crate::syscall::{self, Syscall, SyscallReturn, UserspaceKernelBoundary};
use crate::upcall::UpcallId;
use crate::utilities::cells::{MapCell, NumericCellExt, OptionalCell};
use crate::verifier::{Verify, VerificationResult};

use tock_tbf::types::CommandPermissions;


/// State for helping with debugging apps.
///
/// These pointers and counters are not strictly required for kernel operation,
/// but provide helpful information when an app crashes.
struct ProcessStandardDebug {
    /// If this process was compiled for fixed addresses, save the address
    /// it must be at in flash. This is useful for debugging and saves having
    /// to re-parse the entire TBF header.
    fixed_address_flash: Option<u32>,

    /// If this process was compiled for fixed addresses, save the address
    /// it must be at in RAM. This is useful for debugging and saves having
    /// to re-parse the entire TBF header.
    fixed_address_ram: Option<u32>,

    /// Where the process has started its heap in RAM.
    app_heap_start_pointer: Option<*const u8>,

    /// Where the start of the stack is for the process. If the kernel does the
    /// PIC setup for this app then we know this, otherwise we need the app to
    /// tell us where it put its stack.
    app_stack_start_pointer: Option<*const u8>,

    /// How low have we ever seen the stack pointer.
    app_stack_min_pointer: Option<*const u8>,

    /// How many syscalls have occurred since the process started.
    syscall_count: usize,

    /// What was the most recent syscall.
    last_syscall: Option<Syscall>,

    /// How many upcalls were dropped because the queue was insufficiently
    /// long.
    dropped_upcall_count: usize,

    /// How many times this process has been paused because it exceeded its
    /// timeslice.
    timeslice_expiration_count: usize,
}

/// Entry that is stored in the grant pointer table at the top of process
/// memory.
///
/// One copy of this entry struct is stored per grant region defined in the
/// kernel. This type allows the core kernel to lookup a grant based on the
/// driver_num associated with the grant, and also holds the pointer to the
/// memory allocated for the particular grant.
#[repr(C)]
struct GrantPointerEntry {
    /// The syscall driver number associated with the allocated grant.
    ///
    /// This defaults to 0 if the grant has not been allocated. Note, however,
    /// that 0 is a valid driver_num, and therefore cannot be used to check if a
    /// grant is allocated or not.
    driver_num: usize,

    /// The start of the memory location where the grant has been allocated, or
    /// null if the grant has not been allocated.
    grant_ptr: *mut u8,
}

/// A type for userspace processes in Tock.
pub struct ProcessStandard<'a, C: 'static + Chip> {
    /// Identifier of this process and the index of the process in the process
    /// table.
    process_id: Cell<ProcessId>,

    /// Pointer to the main Kernel struct.
    kernel: &'static Kernel,

    /// Pointer to the struct that defines the actual chip the kernel is running
    /// on. This is used because processes have subtle hardware-based
    /// differences. Specifically, the actual syscall interface and how
    /// processes are switched to is architecture-specific, and how memory must
    /// be allocated for memory protection units is also hardware-specific.
    chip: &'static C,

    /// Application memory layout:
    ///
    /// ```text
    ///     ╒════════ ← memory_start + memory_len
    ///  ╔═ │ Grant Pointers
    ///  ║  │ ──────
    ///     │ Process Control Block
    ///  D  │ ──────
    ///  Y  │ Grant Regions
    ///  N  │
    ///  A  │   ↓
    ///  M  │ ──────  ← kernel_memory_break
    ///  I  │
    ///  C  │ ──────  ← app_break               ═╗
    ///     │                                    ║
    ///  ║  │   ↑                                  A
    ///  ║  │  Heap                              P C
    ///  ╠═ │ ──────  ← app_heap_start           R C
    ///     │  Data                              O E
    ///  F  │ ──────  ← data_start_pointer       C S
    ///  I  │ Stack                              E S
    ///  X  │   ↓                                S I
    ///  E  │                                    S B
    ///  D  │ ──────  ← current_stack_pointer      L
    ///     │                                    ║ E
    ///  ╚═ ╘════════ ← memory_start            ═╝
    /// ```
    ///
    /// The start of process memory. We store this as a pointer and length and
    /// not a slice due to Rust aliasing rules. If we were to store a slice,
    /// then any time another slice to the same memory or an ProcessBuffer is
    /// used in the kernel would be undefined behavior.
    memory_start: *const u8,
    /// Number of bytes of memory allocated to this process.
    memory_len: usize,

    /// Reference to the slice of `GrantPointerEntry`s stored in the process's
    /// memory reserved for the kernel. These driver numbers are zero and
    /// pointers are null if the grant region has not been allocated. When the
    /// grant region is allocated these pointers are updated to point to the
    /// allocated memory and the driver number is set to match the driver that
    /// owns the grant. No other reference to these pointers exists in the Tock
    /// kernel.
    grant_pointers: MapCell<&'static mut [GrantPointerEntry]>,

    /// Pointer to the end of the allocated (and MPU protected) grant region.
    kernel_memory_break: Cell<*const u8>,

    /// Pointer to the end of process RAM that has been sbrk'd to the process.
    app_break: Cell<*const u8>,

    /// Pointer to high water mark for process buffers shared through `allow`
    allow_high_water_mark: Cell<*const u8>,

    /// Process flash segment. This is the region of nonvolatile flash that
    /// the process occupies.
    flash: &'static [u8],

    /// Collection of pointers to the TBF header in flash.
    header: tock_tbf::types::TbfHeader,

    /// State saved on behalf of the process each time the app switches to the
    /// kernel.
    stored_state:
        MapCell<<<C as Chip>::UserspaceKernelBoundary as UserspaceKernelBoundary>::StoredState>,

    /// The current state of the app. The scheduler uses this to determine
    /// whether it can schedule this app to execute.
    ///
    /// The `state` is used both for bookkeeping for the scheduler as well as
    /// for enabling control by other parts of the system. The scheduler keeps
    /// track of if a process is ready to run or not by switching between the
    /// `Running` and `Yielded` states. The system can control the process by
    /// switching it to a "stopped" state to prevent the scheduler from
    /// scheduling it.
    state: ProcessStateCell<'static>,

    /// How to respond if this process faults.
    fault_policy: &'a dyn ProcessFaultPolicy,

    /// Configuration data for the MPU
    mpu_config: MapCell<<<C as Chip>::MPU as MPU>::MpuConfig>,

    /// MPU regions are saved as a pointer-size pair.
    mpu_regions: [Cell<Option<mpu::Region>>; 6],

    /// Essentially a list of upcalls that want to call functions in the
    /// process.
    tasks: MapCell<RingBuffer<'a, Task>>,

    /// Count of how many times this process has entered the fault condition and
    /// been restarted. This is used by some `ProcessRestartPolicy`s to
    /// determine if the process should be restarted or not.
    restart_count: Cell<usize>,

    /// The completion code set by the process when it last exited, restarted,
    /// or was terminated. If the process is has never terminated, then the
    /// `OptionalCell` will be empty (i.e. `None`). If the process has exited,
    /// restarted, or terminated, the `OptionalCell` will contain an optional 32
    /// bit value. The option will be `None` if the process crashed or was
    /// stopped by the kernel and there is no provided completion code. If the
    /// process called the exit syscall then the provided completion code will
    /// be stored as `Some(completion code)`.
    completion_code: OptionalCell<Option<u32>>,

    /// Name of the app.
    process_name: &'static str,

    /// Values kept so that we can print useful debug messages when apps fault.
    debug: MapCell<ProcessStandardDebug>,
}

impl<C: Chip> Process for ProcessStandard<'_, C> {
    fn processid(&self) -> ProcessId {
        self.process_id.get()
    }

    fn enqueue_task(&self, task: Task) -> Result<(), ErrorCode> {
        // If this app is in a `Fault` state then we shouldn't schedule
        // any work for it.
        if !self.is_active() {
            return Err(ErrorCode::NODEVICE);
        }

        let ret = self.tasks.map_or(Err(ErrorCode::FAIL), |tasks| {
            match tasks.enqueue(task) {
                true => {
                    // The task has been successfully enqueued.
                    Ok(())
                }
                false => {
                    // The task could not be enqueued as there is
                    // insufficient space in the ring buffer.
                    Err(ErrorCode::NOMEM)
                }
            }
        });

        if ret.is_ok() {
            self.kernel.increment_work();
        } else {
            // On any error we were unable to enqueue the task. Record the
            // error, but importantly do _not_ increment kernel work.
            self.debug.map(|debug| {
                debug.dropped_upcall_count += 1;
            });
        }

        ret
    }

    fn ready(&self) -> bool {
        self.tasks.map_or(false, |ring_buf| ring_buf.has_elements())
            || self.state.get() == State::Running
    }

    fn remove_pending_upcalls(&self, upcall_id: UpcallId) {
        self.tasks.map(|tasks| {
            let count_before = tasks.len();
            tasks.retain(|task| match task {
                // Remove only tasks that are function calls with an id equal
                // to `upcall_id`.
                Task::FunctionCall(function_call) => match function_call.source {
                    FunctionCallSource::Kernel => true,
                    FunctionCallSource::Driver(id) => {
                        if id != upcall_id {
                            true
                        } else {
                            self.kernel.decrement_work();
                            false
                        }
                    }
                },
                _ => true,
            });
            if config::CONFIG.trace_syscalls {
                let count_after = tasks.len();
                debug!(
                    "[{:?}] remove_pending_upcalls[{:#x}:{}] = {} upcall(s) removed",
                    self.processid(),
                    upcall_id.driver_num,
                    upcall_id.subscribe_num,
                    count_before - count_after,
                );
            }
        });
    }

    fn get_state(&self) -> State {
        self.state.get()
    }

    fn set_yielded_state(&self) {
        if self.state.get() == State::Running {
            self.state.update(State::Yielded);
        }
    }

    fn stop(&self) {
        match self.state.get() {
            State::Running => self.state.update(State::StoppedRunning),
            State::Yielded => self.state.update(State::StoppedYielded),
            _ => {} // Do nothing
        }
    }

    fn resume(&self) {
        match self.state.get() {
            State::StoppedRunning => self.state.update(State::Running),
            State::StoppedYielded => self.state.update(State::Yielded),
            _ => {} // Do nothing
        }
    }

    fn set_fault_state(&self) {
        // Use the per-process fault policy to determine what action the kernel
        // should take since the process faulted.
        let action = self.fault_policy.action(self);

        match action {
            FaultAction::Panic => {
                // process faulted. Panic and print status
                self.state.update(State::Faulted);
                panic!("Process {} had a fault", self.process_name);
            }
            FaultAction::Restart => {
                self.try_restart(None);
            }
            FaultAction::Stop => {
                // This looks a lot like restart, except we just leave the app
                // how it faulted and mark it as `Faulted`. By clearing
                // all of the app's todo work it will not be scheduled, and
                // clearing all of the grant regions will cause capsules to drop
                // this app as well.
                self.terminate(None);
                self.state.update(State::Faulted);
            }
        }
    }

    fn try_restart(&self, completion_code: Option<u32>) {
        // Terminate the process, freeing its state and removing any
        // pending tasks from the scheduler's queue.
        self.terminate(completion_code);

        // If there is a kernel policy that controls restarts, it should be
        // implemented here. For now, always restart.
        let _res = self.restart();

        // Decide what to do with res later. E.g., if we can't restart
        // want to reclaim the process resources.
    }

    fn terminate(&self, completion_code: Option<u32>) {
        // Remove the tasks that were scheduled for the app from the
        // amount of work queue.
        let tasks_len = self.tasks.map_or(0, |tasks| tasks.len());
        for _ in 0..tasks_len {
            self.kernel.decrement_work();
        }

        // And remove those tasks
        self.tasks.map(|tasks| {
            tasks.empty();
        });

        // Clear any grant regions this app has setup with any capsules.
        unsafe {
            self.grant_ptrs_reset();
        }

        // Save the completion code.
        self.completion_code.set(completion_code);

        // Mark the app as stopped so the scheduler won't try to run it.
        self.state.update(State::Terminated);
    }

    fn get_restart_count(&self) -> usize {
        self.restart_count.get()
    }

    fn has_tasks(&self) -> bool {
        self.tasks.map_or(false, |tasks| tasks.has_elements())
    }

    fn dequeue_task(&self) -> Option<Task> {
        self.tasks.map_or(None, |tasks| {
            tasks.dequeue().map(|cb| {
                self.kernel.decrement_work();
                cb
            })
        })
    }

    fn pending_tasks(&self) -> usize {
        self.tasks.map_or(0, |tasks| tasks.len())
    }

    fn mem_start(&self) -> *const u8 {
        self.memory_start
    }

    fn mem_end(&self) -> *const u8 {
        self.memory_start.wrapping_add(self.memory_len)
    }

    fn flash_start(&self) -> *const u8 {
        self.flash.as_ptr()
    }

    fn flash_non_protected_start(&self) -> *const u8 {
        ((self.flash.as_ptr() as usize) + self.header.get_app_start_offset() as usize) as *const u8
    }

    fn get_command_permissions(
        &self,
        driver_num: usize,
        offset: Option<usize>,
    ) -> CommandPermissions {
        self.header.get_command_permissions(driver_num, offset)
    }

    fn flash_end(&self) -> *const u8 {
        self.flash.as_ptr().wrapping_add(self.flash.len())
    }

    fn kernel_memory_break(&self) -> *const u8 {
        self.kernel_memory_break.get()
    }

    fn number_writeable_flash_regions(&self) -> usize {
        self.header.number_writeable_flash_regions()
    }

    fn get_writeable_flash_region(&self, region_index: usize) -> (u32, u32) {
        self.header.get_writeable_flash_region(region_index)
    }

    fn update_stack_start_pointer(&self, stack_pointer: *const u8) {
        if stack_pointer >= self.mem_start() && stack_pointer < self.mem_end() {
            self.debug.map(|debug| {
                debug.app_stack_start_pointer = Some(stack_pointer);

                // We also reset the minimum stack pointer because whatever
                // value we had could be entirely wrong by now.
                debug.app_stack_min_pointer = Some(stack_pointer);
            });
        }
    }

    fn update_heap_start_pointer(&self, heap_pointer: *const u8) {
        if heap_pointer >= self.mem_start() && heap_pointer < self.mem_end() {
            self.debug.map(|debug| {
                debug.app_heap_start_pointer = Some(heap_pointer);
            });
        }
    }

    fn app_memory_break(&self) -> *const u8 {
        self.app_break.get()
    }

    fn setup_mpu(&self) {
        self.mpu_config.map(|config| {
            self.chip.mpu().configure_mpu(&config, &self.processid());
        });
    }

    fn add_mpu_region(
        &self,
        unallocated_memory_start: *const u8,
        unallocated_memory_size: usize,
        min_region_size: usize,
    ) -> Option<mpu::Region> {
        self.mpu_config.and_then(|mut config| {
            let new_region = self.chip.mpu().allocate_region(
                unallocated_memory_start,
                unallocated_memory_size,
                min_region_size,
                mpu::Permissions::ReadWriteOnly,
                &mut config,
            );

            if new_region.is_none() {
                return None;
            }

            for region in self.mpu_regions.iter() {
                if region.get().is_none() {
                    region.set(new_region);
                    return new_region;
                }
            }

            // Not enough room in Process struct to store the MPU region.
            None
        })
    }

    fn remove_mpu_region(&self, region: mpu::Region) -> Result<(), ErrorCode> {
        self.mpu_config.map_or(Err(ErrorCode::INVAL), |mut config| {
            // Find the existing mpu region that we are removing; it needs to match exactly.
            if let Some(internal_region) = self
                .mpu_regions
                .iter()
                .find(|r| r.get().map_or(false, |r| r == region))
            {
                self.chip
                    .mpu()
                    .remove_memory_region(region, &mut config)
                    .or(Err(ErrorCode::FAIL))?;

                // Remove this region from the tracking cache of mpu_regions
                internal_region.set(None);
                Ok(())
            } else {
                Err(ErrorCode::INVAL)
            }
        })
    }

    fn sbrk(&self, increment: isize) -> Result<*const u8, Error> {
        // Do not modify an inactive process.
        if !self.is_active() {
            return Err(Error::InactiveApp);
        }

        let new_break = unsafe { self.app_break.get().offset(increment) };
        self.brk(new_break)
    }

    fn brk(&self, new_break: *const u8) -> Result<*const u8, Error> {
        // Do not modify an inactive process.
        if !self.is_active() {
            return Err(Error::InactiveApp);
        }

        self.mpu_config
            .map_or(Err(Error::KernelError), |mut config| {
                if new_break < self.allow_high_water_mark.get() || new_break >= self.mem_end() {
                    Err(Error::AddressOutOfBounds)
                } else if new_break > self.kernel_memory_break.get() {
                    Err(Error::OutOfMemory)
                } else if let Err(_) = self.chip.mpu().update_app_memory_region(
                    new_break,
                    self.kernel_memory_break.get(),
                    mpu::Permissions::ReadWriteOnly,
                    &mut config,
                ) {
                    Err(Error::OutOfMemory)
                } else {
                    let old_break = self.app_break.get();
                    self.app_break.set(new_break);
                    self.chip.mpu().configure_mpu(&config, &self.processid());
                    Ok(old_break)
                }
            })
    }

    #[allow(clippy::not_unsafe_ptr_arg_deref)]
    fn build_readwrite_process_buffer(
        &self,
        buf_start_addr: *mut u8,
        size: usize,
    ) -> Result<ReadWriteProcessBuffer, ErrorCode> {
        if !self.is_active() {
            // Do not operate on an inactive process
            return Err(ErrorCode::FAIL);
        }

        // A process is allowed to pass any pointer if the buffer length is 0,
        // as to revoke kernel access to a memory region without granting access
        // to another one
        if size == 0 {
            // Clippy complains that we're dereferencing a pointer in a public
            // and safe function here. While we are not dereferencing the
            // pointer here, we pass it along to an unsafe function, which is as
            // dangerous (as it is likely to be dereferenced down the line).
            //
            // Relevant discussion:
            // https://github.com/rust-lang/rust-clippy/issues/3045
            //
            // It should be fine to ignore the lint here, as a buffer of length
            // 0 will never allow dereferencing any memory in a safe manner.
            //
            // ### Safety
            //
            // We specific a zero-length buffer, so the implementation of
            // `ReadWriteProcessBuffer` will handle any safety issues.
            // Therefore, we can encapsulate the unsafe.
            Ok(unsafe { ReadWriteProcessBuffer::new(buf_start_addr, 0, self.processid()) })
        } else if self.in_app_owned_memory(buf_start_addr, size) {
            // TODO: Check for buffer aliasing here

            // Valid buffer, we need to adjust the app's watermark
            // note: in_app_owned_memory ensures this offset does not wrap
            let buf_end_addr = buf_start_addr.wrapping_add(size);
            let new_water_mark = cmp::max(self.allow_high_water_mark.get(), buf_end_addr);
            self.allow_high_water_mark.set(new_water_mark);

            // Clippy complains that we're dereferencing a pointer in a public
            // and safe function here. While we are not dereferencing the
            // pointer here, we pass it along to an unsafe function, which is as
            // dangerous (as it is likely to be dereferenced down the line).
            //
            // Relevant discussion:
            // https://github.com/rust-lang/rust-clippy/issues/3045
            //
            // It should be fine to ignore the lint here, as long as we make
            // sure that we're pointing towards userspace memory (verified using
            // `in_app_owned_memory`) and respect alignment and other
            // constraints of the Rust references created by
            // ReadWriteProcessBuffer.
            //
            // ### Safety
            //
            // We encapsulate the unsafe here on the condition in the TODO
            // above, as we must ensure that this `ReadWriteProcessBuffer` will
            // be the only reference to this memory.
            Ok(unsafe { ReadWriteProcessBuffer::new(buf_start_addr, size, self.processid()) })
        } else {
            Err(ErrorCode::INVAL)
        }
    }

    #[allow(clippy::not_unsafe_ptr_arg_deref)]
    fn build_readonly_process_buffer(
        &self,
        buf_start_addr: *const u8,
        size: usize,
    ) -> Result<ReadOnlyProcessBuffer, ErrorCode> {
        if !self.is_active() {
            // Do not operate on an inactive process
            return Err(ErrorCode::FAIL);
        }

        // A process is allowed to pass any pointer if the buffer length is 0,
        // as to revoke kernel access to a memory region without granting access
        // to another one
        if size == 0 {
            // Clippy complains that we're dereferencing a pointer in a public
            // and safe function here. While we are not dereferencing the
            // pointer here, we pass it along to an unsafe function, which is as
            // dangerous (as it is likely to be dereferenced down the line).
            //
            // Relevant discussion:
            // https://github.com/rust-lang/rust-clippy/issues/3045
            //
            // It should be fine to ignore the lint here, as a buffer of length
            // 0 will never allow dereferencing any memory in a safe manner.
            //
            // ### Safety
            //
            // We specific a zero-length buffer, so the implementation of
            // `ReadOnlyProcessBuffer` will handle any safety issues. Therefore,
            // we can encapsulate the unsafe.
            Ok(unsafe { ReadOnlyProcessBuffer::new(buf_start_addr, 0, self.processid()) })
        } else if self.in_app_owned_memory(buf_start_addr, size)
            || self.in_app_flash_memory(buf_start_addr, size)
        {
            // TODO: Check for buffer aliasing here

            if self.in_app_owned_memory(buf_start_addr, size) {
                // Valid buffer, and since this is in read-write memory (i.e.
                // not flash), we need to adjust the process's watermark. Note:
                // `in_app_owned_memory()` ensures this offset does not wrap.
                let buf_end_addr = buf_start_addr.wrapping_add(size);
                let new_water_mark = cmp::max(self.allow_high_water_mark.get(), buf_end_addr);
                self.allow_high_water_mark.set(new_water_mark);
            }

            // Clippy complains that we're dereferencing a pointer in a public
            // and safe function here. While we are not dereferencing the
            // pointer here, we pass it along to an unsafe function, which is as
            // dangerous (as it is likely to be dereferenced down the line).
            //
            // Relevant discussion:
            // https://github.com/rust-lang/rust-clippy/issues/3045
            //
            // It should be fine to ignore the lint here, as long as we make
            // sure that we're pointing towards userspace memory (verified using
            // `in_app_owned_memory` or `in_app_flash_memory`) and respect
            // alignment and other constraints of the Rust references created by
            // ReadWriteProcessBuffer.
            //
            // ### Safety
            //
            // We encapsulate the unsafe here on the condition in the TODO
            // above, as we must ensure that this `ReadOnlyProcessBuffer` will
            // be the only reference to this memory.
            Ok(unsafe { ReadOnlyProcessBuffer::new(buf_start_addr, size, self.processid()) })
        } else {
            Err(ErrorCode::INVAL)
        }
    }

    unsafe fn set_byte(&self, addr: *mut u8, value: u8) -> bool {
        if self.in_app_owned_memory(addr, 1) {
            // We verify that this will only write process-accessible memory,
            // but this can still be undefined behavior if something else holds
            // a reference to this memory.
            *addr = value;
            true
        } else {
            false
        }
    }

    fn grant_is_allocated(&self, grant_num: usize) -> Option<bool> {
        // Do not modify an inactive process.
        if !self.is_active() {
            return None;
        }

        // Update the grant pointer to the address of the new allocation.
        self.grant_pointers.map_or(None, |grant_pointers| {
            // Implement `grant_pointers[grant_num]` without a chance of a
            // panic.
            grant_pointers
                .get(grant_num)
                .map_or(None, |grant_entry| Some(!grant_entry.grant_ptr.is_null()))
        })
    }

    fn allocate_grant(
        &self,
        grant_num: usize,
        driver_num: usize,
        size: usize,
        align: usize,
    ) -> Option<NonNull<u8>> {
        // Do not modify an inactive process.
        if !self.is_active() {
            return None;
        }

        // Verify the grant_num is valid.
        if grant_num >= self.kernel.get_grant_count_and_finalize() {
            return None;
        }

        // Verify that the grant is not already allocated. If the pointer is not
        // null then the grant is already allocated.
        if let Some(is_allocated) = self.grant_is_allocated(grant_num) {
            if is_allocated {
                return None;
            }
        }

        // Verify that there is not already a grant allocated with the same
        // driver_num.
        let exists = self.grant_pointers.map_or(false, |grant_pointers| {
            // Check our list of grant pointers if the driver number is used.
            grant_pointers.iter().any(|grant_entry| {
                // Check if the grant is both allocated (its grant pointer is
                // non null) and the driver number matches.
                (!grant_entry.grant_ptr.is_null()) && grant_entry.driver_num == driver_num
            })
        });
        // If we find a match, then the driver_num must already be used and the
        // grant allocation fails.
        if exists {
            return None;
        }

        // Use the shared grant allocator function to actually allocate memory.
        // Returns `None` if the allocation cannot be created.
        if let Some(grant_ptr) = self.allocate_in_grant_region_internal(size, align) {
            // Update the grant pointer to the address of the new allocation.
            self.grant_pointers.map_or(None, |grant_pointers| {
                // Implement `grant_pointers[grant_num] = grant_ptr` without a
                // chance of a panic.
                grant_pointers
                    .get_mut(grant_num)
                    .map_or(None, |grant_entry| {
                        // Actually set the driver num and grant pointer.
                        grant_entry.driver_num = driver_num;
                        grant_entry.grant_ptr = grant_ptr.as_ptr() as *mut u8;

                        // If all of this worked, return the allocated pointer.
                        Some(grant_ptr)
                    })
            })
        } else {
            // Could not allocate the memory for the grant region.
            None
        }
    }

    fn allocate_custom_grant(
        &self,
        size: usize,
        align: usize,
    ) -> Option<(ProcessCustomGrantIdentifer, NonNull<u8>)> {
        // Do not modify an inactive process.
        if !self.is_active() {
            return None;
        }

        // Use the shared grant allocator function to actually allocate memory.
        // Returns `None` if the allocation cannot be created.
        if let Some(ptr) = self.allocate_in_grant_region_internal(size, align) {
            // Create the identifier that the caller will use to get access to
            // this custom grant in the future.
            let identifier = self.create_custom_grant_identifier(ptr);

            Some((identifier, ptr))
        } else {
            // Could not allocate memory for the custom grant.
            None
        }
    }

    fn enter_grant(&self, grant_num: usize) -> Result<*mut u8, Error> {
        // Do not try to access the grant region of inactive process.
        if !self.is_active() {
            return Err(Error::InactiveApp);
        }

        // Retrieve the grant pointer from the `grant_pointers` slice. We use
        // `[slice].get()` so that if the grant number is invalid this will
        // return `Err` and not panic.
        self.grant_pointers
            .map_or(Err(Error::KernelError), |grant_pointers| {
                // Implement `grant_pointers[grant_num]` without a chance of a
                // panic.
                match grant_pointers.get_mut(grant_num) {
                    Some(grant_entry) => {
                        // Get a copy of the actual grant pointer.
                        let grant_ptr = grant_entry.grant_ptr;

                        // Check if the grant pointer is marked that the grant
                        // has already been entered. If so, return an error.
                        if (grant_ptr as usize) & 0x1 == 0x1 {
                            // Lowest bit is one, meaning this grant has been
                            // entered.
                            Err(Error::AlreadyInUse)
                        } else {
                            // Now, to mark that the grant has been entered, we
                            // set the lowest bit to one and save this as the
                            // grant pointer.
                            grant_entry.grant_ptr = (grant_ptr as usize | 0x1) as *mut u8;

                            // And we return the grant pointer to the entered
                            // grant.
                            Ok(grant_ptr)
                        }
                    }
                    None => Err(Error::AddressOutOfBounds),
                }
            })
    }

    fn enter_custom_grant(
        &self,
        identifier: ProcessCustomGrantIdentifer,
    ) -> Result<*mut u8, Error> {
        // Do not try to access the grant region of inactive process.
        if !self.is_active() {
            return Err(Error::InactiveApp);
        }

        // Get the address of the custom grant based on the identifier.
        let custom_grant_address = self.get_custom_grant_address(identifier);

        // We never deallocate custom grants and only we can change the
        // `identifier` so we know this is a valid address for the custom grant.
        Ok(custom_grant_address as *mut u8)
    }

    fn leave_grant(&self, grant_num: usize) {
        // Do not modify an inactive process.
        if !self.is_active() {
            return;
        }

        self.grant_pointers.map(|grant_pointers| {
            // Implement `grant_pointers[grant_num]` without a chance of a
            // panic.
            match grant_pointers.get_mut(grant_num) {
                Some(grant_entry) => {
                    // Get a copy of the actual grant pointer.
                    let grant_ptr = grant_entry.grant_ptr;

                    // Now, to mark that the grant has been released, we set the
                    // lowest bit back to zero and save this as the grant
                    // pointer.
                    grant_entry.grant_ptr = (grant_ptr as usize & !0x1) as *mut u8;
                }
                None => {}
            }
        });
    }

    fn grant_allocated_count(&self) -> Option<usize> {
        // Do not modify an inactive process.
        if !self.is_active() {
            return None;
        }

        self.grant_pointers.map(|grant_pointers| {
            // Filter our list of grant pointers into just the non null ones,
            // and count those. A grant is allocated if its grant pointer is non
            // null.
            grant_pointers
                .iter()
                .filter(|grant_entry| !grant_entry.grant_ptr.is_null())
                .count()
        })
    }

    fn lookup_grant_from_driver_num(&self, driver_num: usize) -> Result<usize, Error> {
        self.grant_pointers
            .map_or(Err(Error::KernelError), |grant_pointers| {
                // Filter our list of grant pointers into just the non null
                // ones, and count those. A grant is allocated if its grant
                // pointer is non null.
                match grant_pointers.iter().position(|grant_entry| {
                    // Only consider allocated grants.
                    (!grant_entry.grant_ptr.is_null()) && grant_entry.driver_num == driver_num
                }) {
                    Some(idx) => Ok(idx),
                    None => Err(Error::OutOfMemory),
                }
            })
    }

    fn is_valid_upcall_function_pointer(&self, upcall_fn: NonNull<()>) -> bool {
        let ptr = upcall_fn.as_ptr() as *const u8;
        let size = mem::size_of::<*const u8>();

        // It is ok if this function is in memory or flash.
        self.in_app_flash_memory(ptr, size) || self.in_app_owned_memory(ptr, size)
    }

    fn get_process_name(&self) -> &'static str {
        self.process_name
    }

    fn get_completion_code(&self) -> Option<Option<u32>> {
        self.completion_code.extract()
    }

    fn set_syscall_return_value(&self, return_value: SyscallReturn) {
        match self.stored_state.map(|stored_state| unsafe {
            // Actually set the return value for a particular process.
            //
            // The UKB implementation uses the bounds of process-accessible
            // memory to verify that any memory changes are valid. Here, the
            // unsafe promise we are making is that the bounds passed to the UKB
            // are correct.
            self.chip
                .userspace_kernel_boundary()
                .set_syscall_return_value(
                    self.mem_start(),
                    self.app_break.get(),
                    stored_state,
                    return_value,
                )
        }) {
            Some(Ok(())) => {
                // If we get an `Ok` we are all set.
            }

            Some(Err(())) => {
                // If we get an `Err`, then the UKB implementation could not set
                // the return value, likely because the process's stack is no
                // longer accessible to it. All we can do is fault.
                self.set_fault_state();
            }

            None => {
                // We should never be here since `stored_state` should always be
                // occupied.
                self.set_fault_state();
            }
        }
    }

    fn set_process_function(&self, callback: FunctionCall) {
        // See if we can actually enqueue this function for this process.
        // Architecture-specific code handles actually doing this since the
        // exact method is both architecture- and implementation-specific.
        //
        // This can fail, for example if the process does not have enough memory
        // remaining.
        match self.stored_state.map(|stored_state| {
            // Let the UKB implementation handle setting the process's PC so
            // that the process executes the upcall function. We encapsulate
            // unsafe here because we are guaranteeing that the memory bounds
            // passed to `set_process_function` are correct.
            unsafe {
                self.chip.userspace_kernel_boundary().set_process_function(
                    self.mem_start(),
                    self.app_break.get(),
                    stored_state,
                    callback,
                )
            }
        }) {
            Some(Ok(())) => {
                // If we got an `Ok` we are all set and should mark that this
                // process is ready to be scheduled.

                // Move this process to the "running" state so the scheduler
                // will schedule it.
                self.state.update(State::Running);
            }

            Some(Err(())) => {
                // If we got an Error, then there was likely not enough room on
                // the stack to allow the process to execute this function given
                // the details of the particular architecture this is running
                // on. This process has essentially faulted, so we mark it as
                // such.
                self.set_fault_state();
            }

            None => {
                // We should never be here since `stored_state` should always be
                // occupied.
                self.set_fault_state();
            }
        }
    }

    fn switch_to(&self) -> Option<syscall::ContextSwitchReason> {
        // Cannot switch to an invalid process
        if !self.is_active() {
            return None;
        }

        let (switch_reason, stack_pointer) =
            self.stored_state.map_or((None, None), |stored_state| {
                // Switch to the process. We guarantee that the memory pointers
                // we pass are valid, ensuring this context switch is safe.
                // Therefore we encapsulate the `unsafe`.
                unsafe {
                    let (switch_reason, optional_stack_pointer) = self
                        .chip
                        .userspace_kernel_boundary()
                        .switch_to_process(self.mem_start(), self.app_break.get(), stored_state);
                    (Some(switch_reason), optional_stack_pointer)
                }
            });

        // If the UKB implementation passed us a stack pointer, update our
        // debugging state. This is completely optional.
        stack_pointer.map(|sp| {
            self.debug.map(|debug| {
                match debug.app_stack_min_pointer {
                    None => debug.app_stack_min_pointer = Some(sp),
                    Some(asmp) => {
                        // Update max stack depth if needed.
                        if sp < asmp {
                            debug.app_stack_min_pointer = Some(sp);
                        }
                    }
                }
            });
        });

        switch_reason
    }

    fn debug_syscall_count(&self) -> usize {
        self.debug.map_or(0, |debug| debug.syscall_count)
    }

    fn debug_dropped_upcall_count(&self) -> usize {
        self.debug.map_or(0, |debug| debug.dropped_upcall_count)
    }

    fn debug_timeslice_expiration_count(&self) -> usize {
        self.debug
            .map_or(0, |debug| debug.timeslice_expiration_count)
    }

    fn debug_timeslice_expired(&self) {
        self.debug
            .map(|debug| debug.timeslice_expiration_count += 1);
    }

    fn debug_syscall_called(&self, last_syscall: Syscall) {
        self.debug.map(|debug| {
            debug.syscall_count += 1;
            debug.last_syscall = Some(last_syscall);
        });
    }

    fn debug_syscall_last(&self) -> Option<Syscall> {
        self.debug.map_or(None, |debug| debug.last_syscall)
    }

    fn debug_heap_start(&self) -> Option<*const u8> {
        self.debug
            .map_or(None, |debug| debug.app_heap_start_pointer.map(|p| p))
    }

    fn debug_stack_start(&self) -> Option<*const u8> {
        self.debug
            .map_or(None, |debug| debug.app_stack_start_pointer.map(|p| p))
    }

    fn debug_stack_end(&self) -> Option<*const u8> {
        self.debug
            .map_or(None, |debug| debug.app_stack_min_pointer.map(|p| p))
    }

    fn get_addresses(&self) -> ProcessAddresses {
        ProcessAddresses {
            flash_start: self.flash_start() as usize,
            flash_non_protected_start: self.flash_non_protected_start() as usize,
            flash_end: self.flash_end() as usize,
            sram_start: self.mem_start() as usize,
            sram_app_brk: self.app_memory_break() as usize,
            sram_grant_start: self.kernel_memory_break() as usize,
            sram_end: self.mem_end() as usize,
            sram_heap_start: self.debug.map_or(None, |debug| {
                debug.app_heap_start_pointer.map(|p| p as usize)
            }),
            sram_stack_top: self.debug.map_or(None, |debug| {
                debug.app_stack_start_pointer.map(|p| p as usize)
            }),
            sram_stack_bottom: self.debug.map_or(None, |debug| {
                debug.app_stack_min_pointer.map(|p| p as usize)
            }),
        }
    }

    fn get_sizes(&self) -> ProcessSizes {
        ProcessSizes {
            grant_pointers: mem::size_of::<GrantPointerEntry>()
                * self.kernel.get_grant_count_and_finalize(),
            upcall_list: Self::CALLBACKS_OFFSET,
            process_control_block: Self::PROCESS_STRUCT_OFFSET,
        }
    }

<<<<<<< HEAD
    fn print_memory_map(&self, writer: &mut dyn Write) {
        if !config::CONFIG.debug_panics {
            return;
        }
        // Flash
        let flash_end = self.flash.as_ptr().wrapping_add(self.flash.len()) as usize;
        let flash_start = self.flash.as_ptr() as usize;
        let flash_protected_size = self.header.get_protected_size() as usize;
        let flash_app_start = flash_start + self.header.get_app_start_offset() as usize;
        let flash_app_size = flash_end - flash_app_start;

        // Grant pointers size.
        let grant_ptr_size = mem::size_of::<GrantPointerEntry>();
        let grant_ptrs_num = self.kernel.get_grant_count_and_finalize();
        let sram_grant_pointers_size = grant_ptrs_num * grant_ptr_size;

        // SRAM addresses
        let sram_end = self.mem_end() as usize;
        let sram_grant_pointers_start = sram_end - sram_grant_pointers_size;
        let sram_upcall_list_start = sram_grant_pointers_start - Self::CALLBACKS_OFFSET;
        let process_struct_memory_location = sram_upcall_list_start - Self::PROCESS_STRUCT_OFFSET;
        let sram_grant_start = self.kernel_memory_break.get() as usize;
        let sram_heap_end = self.app_break.get() as usize;
        let sram_heap_start: Option<usize> = self.debug.map_or(None, |debug| {
            debug.app_heap_start_pointer.map(|p| p as usize)
        });
        let sram_stack_start: Option<usize> = self.debug.map_or(None, |debug| {
            debug.app_stack_start_pointer.map(|p| p as usize)
        });
        let sram_stack_bottom: Option<usize> = self.debug.map_or(None, |debug| {
            debug.app_stack_min_pointer.map(|p| p as usize)
        });
        let sram_start = self.mem_start() as usize;

        // SRAM sizes
        let sram_upcall_list_size = Self::CALLBACKS_OFFSET;
        let sram_process_struct_size = Self::PROCESS_STRUCT_OFFSET;
        let sram_grant_size = process_struct_memory_location - sram_grant_start;
        let sram_grant_allocated = process_struct_memory_location - sram_grant_start;

        // application statistics
        let events_queued = self.pending_tasks();
        let syscall_count = self.debug.map_or(0, |debug| debug.syscall_count);
        let last_syscall = self.debug.map(|debug| debug.last_syscall);
        let dropped_upcall_count = self.debug.map_or(0, |debug| debug.dropped_upcall_count);
        let restart_count = self.restart_count.get();
        let completion_code = self.completion_code.extract();

        let _ = writer.write_fmt(format_args!(
            "\
             𝐀𝐩𝐩: {}   -   [{:?}]\
             \r\n Events Queued: {}   Syscall Count: {}   Dropped Upcall Count: {}\
             \r\n Restart Count: {}\r\n",
            self.process_name,
            self.state.get(),
            events_queued,
            syscall_count,
            dropped_upcall_count,
            restart_count,
        ));

        let _ = match last_syscall {
            Some(syscall) => writer.write_fmt(format_args!(" Last Syscall: {:?}\r\n", syscall)),
            None => writer.write_str(" Last Syscall: None\r\n"),
        };

        let _ = match completion_code {
            Some(opt_cc) => match opt_cc {
                Some(cc) => writer.write_fmt(format_args!(" Completion Code: {}\r\n", cc)),
                None => writer.write_str(" Completion Code: Faulted\r\n"),
            },
            None => writer.write_str(" Completion Code: None\r\n"),
        };

        let _ = writer.write_fmt(format_args!(
            "\
             \r\n\
             \r\n ╔═══════════╤══════════════════════════════════════════╗\
             \r\n ║  Address  │ Region Name    Used | Allocated (bytes)  ║\
             \r\n ╚{:#010X}═╪══════════════════════════════════════════╝\
             \r\n             │ Grant Ptrs   {:6}\
             \r\n             │ Upcalls      {:6}\
             \r\n             │ Process      {:6}\
             \r\n  {:#010X} ┼───────────────────────────────────────────\
             \r\n             │ ▼ Grant      {:6} | {:6}{}\
             \r\n  {:#010X} ┼───────────────────────────────────────────\
             \r\n             │ Unused\
             \r\n  {:#010X} ┼───────────────────────────────────────────",
            sram_end,
            sram_grant_pointers_size,
            sram_upcall_list_size,
            sram_process_struct_size,
            process_struct_memory_location,
            sram_grant_size,
            sram_grant_allocated,
            exceeded_check(sram_grant_size, sram_grant_allocated),
            sram_grant_start,
            sram_heap_end,
        ));

        match sram_heap_start {
            Some(sram_heap_start) => {
                let sram_heap_size = sram_heap_end - sram_heap_start;
                let sram_heap_allocated = sram_grant_start - sram_heap_start;

                let _ = writer.write_fmt(format_args!(
                    "\
                     \r\n             │ ▲ Heap       {:6} | {:6}{}     S\
                     \r\n  {:#010X} ┼─────────────────────────────────────────── R",
                    sram_heap_size,
                    sram_heap_allocated,
                    exceeded_check(sram_heap_size, sram_heap_allocated),
                    sram_heap_start,
                ));
            }
            None => {
                let _ = writer.write_str(
                    "\
                     \r\n             │ ▲ Heap            ? |      ?               S\
                     \r\n  ?????????? ┼─────────────────────────────────────────── R",
                );
            }
        }

        match (sram_heap_start, sram_stack_start) {
            (Some(sram_heap_start), Some(sram_stack_start)) => {
                let sram_data_size = sram_heap_start - sram_stack_start;
                let sram_data_allocated = sram_data_size as usize;

                let _ = writer.write_fmt(format_args!(
                    "\
                     \r\n             │ Data         {:6} | {:6}               A",
                    sram_data_size, sram_data_allocated,
                ));
            }
            _ => {
                let _ = writer.write_str(
                    "\
                     \r\n             │ Data              ? |      ?               A",
                );
            }
        }

        match (sram_stack_start, sram_stack_bottom) {
            (Some(sram_stack_start), Some(sram_stack_bottom)) => {
                let sram_stack_size = sram_stack_start - sram_stack_bottom;
                let sram_stack_allocated = sram_stack_start - sram_start;

                let _ = writer.write_fmt(format_args!(
                    "\
                     \r\n  {:#010X} ┼─────────────────────────────────────────── M\
                     \r\n             │ ▼ Stack      {:6} | {:6}{}",
                    sram_stack_start,
                    sram_stack_size,
                    sram_stack_allocated,
                    exceeded_check(sram_stack_size, sram_stack_allocated),
                ));
            }
            _ => {
                let _ = writer.write_str(
                    "\
                     \r\n  ?????????? ┼─────────────────────────────────────────── M\
                     \r\n             │ ▼ Stack           ? |      ?",
                );
            }
        }

        let _ = writer.write_fmt(format_args!(
            "\
             \r\n  {:#010X} ┼───────────────────────────────────────────\
             \r\n             │ Unused\
             \r\n  {:#010X} ┴───────────────────────────────────────────\
             \r\n             .....\
             \r\n  {:#010X} ┬─────────────────────────────────────────── F\
             \r\n             │ App Flash    {:6}                        L\
             \r\n  {:#010X} ┼─────────────────────────────────────────── A\
             \r\n             │ Protected    {:6}                        S\
             \r\n  {:#010X} ┴─────────────────────────────────────────── H\
             \r\n",
            sram_stack_bottom.unwrap_or(0),
            sram_start,
            flash_end,
            flash_app_size,
            flash_app_start,
            flash_protected_size,
            flash_start
        ));
    }

=======
>>>>>>> 2145fab6
    fn print_full_process(&self, writer: &mut dyn Write) {
        if !config::CONFIG.debug_panics {
            return;
        }

        self.stored_state.map(|stored_state| {
            // We guarantee the memory bounds pointers provided to the UKB are
            // correct.
            unsafe {
                self.chip.userspace_kernel_boundary().print_context(
                    self.mem_start(),
                    self.app_break.get(),
                    stored_state,
                    writer,
                );
            }
        });

        // Display grant information.
        let number_grants = self.kernel.get_grant_count_and_finalize();
        let _ = writer.write_fmt(format_args!(
            "\
             \r\n Total number of grant regions defined: {}\r\n",
            self.kernel.get_grant_count_and_finalize()
        ));
        let rows = (number_grants + 2) / 3;

        // Access our array of grant pointers.
        self.grant_pointers.map(|grant_pointers| {
            // Iterate each grant and show its address.
            for i in 0..rows {
                for j in 0..3 {
                    let index = i + (rows * j);
                    if index >= number_grants {
                        break;
                    }

                    // Implement `grant_pointers[grant_num]` without a chance of
                    // a panic.
                    grant_pointers.get(index).map(|grant_entry| {
                        if grant_entry.grant_ptr.is_null() {
                            let _ =
                                writer.write_fmt(format_args!("  Grant {:>2} : --        ", index));
                        } else {
                            let _ = writer.write_fmt(format_args!(
                                "  Grant {:>2} {:#x}: {:p}",
                                index, grant_entry.driver_num, grant_entry.grant_ptr
                            ));
                        }
                    });
                }
                let _ = writer.write_fmt(format_args!("\r\n"));
            }
        });

        // Display the current state of the MPU for this process.
        self.mpu_config.map(|config| {
            let _ = writer.write_fmt(format_args!("{}", config));
        });

        // Print a helpful message on how to re-compile a process to view the
        // listing file. If a process is PIC, then we also need to print the
        // actual addresses the process executed at so that the .lst file can be
        // generated for those addresses. If the process was already compiled
        // for a fixed address, then just generating a .lst file is fine.

        self.debug.map(|debug| {
            if debug.fixed_address_flash.is_some() {
                // Fixed addresses, can just run `make lst`.
                let _ = writer.write_fmt(format_args!(
                    "\
                     \r\nTo debug, run `make lst` in the app's folder\
                     \r\nand open the arch.{:#x}.{:#x}.lst file.\r\n\r\n",
                    debug.fixed_address_flash.unwrap_or(0),
                    debug.fixed_address_ram.unwrap_or(0)
                ));
            } else {
                // PIC, need to specify the addresses.
                let sram_start = self.mem_start() as usize;
                let flash_start = self.flash.as_ptr() as usize;
                let flash_init_fn = flash_start + self.header.length() as usize + self.header.get_init_function_offset() as usize;

                let _ = writer.write_fmt(format_args!(
                    "\
                     \r\nTo debug, run `make debug RAM_START={:#x} FLASH_INIT={:#x}`\
                     \r\nin the app's folder and open the .lst file.\r\n\r\n",
                    sram_start, flash_init_fn
                ));
            }
        });
    }
}

impl<C: 'static + Chip> ProcessStandard<'_, C> {
    // Memory offset for upcall ring buffer (10 element length).
    const CALLBACK_LEN: usize = 10;
    const CALLBACKS_OFFSET: usize = mem::size_of::<Task>() * Self::CALLBACK_LEN;

    // Memory offset to make room for this process's metadata.
    const PROCESS_STRUCT_OFFSET: usize = mem::size_of::<ProcessStandard<C>>();

    pub(crate) unsafe fn create<'a>(
        kernel: &'static Kernel,
        chip: &'static C,
        app_flash: &'static [u8],
        header_length: usize,
        app_version: u16,
        remaining_memory: &'a mut [u8],
        fault_policy: &'static dyn ProcessFaultPolicy,
        require_kernel_version: bool,
        index: usize,
        verifier: &dyn Verify,
    ) -> Result<(Option<&'static dyn Process>, &'a mut [u8]), ProcessLoadError> {
        // Get a slice for just the app header.
        let header_flash = app_flash
            .get(0..header_length as usize)
            .ok_or(ProcessLoadError::NotEnoughFlash)?;

        // Parse the full TBF header to see if this is a valid app. If the
        // header can't parse, we will error right here.
        let tbf_header = tock_tbf::parse::parse_tbf_header(header_flash, app_version)?;
<<<<<<< HEAD
        // First thing: check that the process is at the correct location in
        // flash if the TBF header specified a fixed address. If there is a
        // mismatch we catch that early.
        if let Some(fixed_flash_start) = tbf_header.get_fixed_address_flash() {
            // The flash address in the header is based on the app binary,
            // so we need to take into account the header length.
            let actual_address = app_flash.as_ptr() as u32 +
                                 tbf_header.get_app_start_offset();
            let expected_address = fixed_flash_start;
            if actual_address != expected_address {
                return Err(ProcessLoadError::IncorrectFlashAddress {
                    actual_address,
                    expected_address,
                });
            }
        }
=======
>>>>>>> 2145fab6

        let process_name = tbf_header.get_package_name();

        // If this isn't an app (i.e. it is padding) or it is an app but it
        // isn't enabled, then we can skip it and do not create a `Process`
        // object.
        if !tbf_header.is_app() || !tbf_header.enabled() {
            if config::CONFIG.debug_load_processes {
                if !tbf_header.is_app() {
                    debug!(
                        "Padding in flash={:#010X}-{:#010X}",
                        app_flash.as_ptr() as usize,
                        app_flash.as_ptr() as usize + app_flash.len() - 1
                    );
                }
                if !tbf_header.enabled() {
                    debug!(
                        "Process not enabled flash={:#010X}-{:#010X} process={:?}",
                        app_flash.as_ptr() as usize,
                        app_flash.as_ptr() as usize + app_flash.len() - 1,
                        process_name.unwrap_or("(no name)")
                    );
                }
            }
            // Return no process and the full memory slice we were given.
            return Ok((None, remaining_memory));
        }

        if let Some((major, minor)) = tbf_header.get_kernel_version() {
            // If the `KernelVersion` header is present, we read the requested
            // kernel version and compare it to the running kernel version.
            if crate::MAJOR != major || crate::MINOR < minor {
                // If the kernel major version is different, we prevent the
                // process from being loaded.
                //
                // If the kernel major version is the same, we compare the
                // kernel minor version. The current running kernel minor
                // version has to be greater or equal to the one that the
                // process has requested. If not, we prevent the process from
                // loading.
                if config::CONFIG.debug_load_processes {
                    debug!("WARN process {:?} not loaded as it requires kernel version >= {}.{} and < {}.0, (running kernel {}.{})", process_name.unwrap_or("(no name)"), major, minor, (major+1), crate::MAJOR, crate::MINOR);
                }
                return Err(ProcessLoadError::IncompatibleKernelVersion {
                    version: Some((major, minor)),
                });
            }
        } else {
            if require_kernel_version {
                // If enforcing the kernel version is requested, and the
                // `KernelVersion` header is not present, we prevent the process
                // from loading.
                if config::CONFIG.debug_load_processes {
                    debug!("WARN process {:?} not loaded as it has no kernel version header, please upgrade to elf2tab >= 0.8.0",
                           process_name.unwrap_or ("(no name"));
                }
                return Err(ProcessLoadError::IncompatibleKernelVersion { version: None });
            }
        }

<<<<<<< HEAD
        // Check the credentials. This code should be cleaned up, I formatted it this
        // way to try to keep it very self contained in the diff.
        let mut credentials_approved = false;
        let binary_end = tbf_header.get_binary_end() as usize;

        let mut footer_position = tbf_header.get_binary_end() as usize;
        debug!("Parsing footers at 0x{:x}.", footer_position);

        let total_size = app_flash.len();
        let _credentials_count = 0;
        let require_credentials = false;
        let mut remaining_flash = app_flash
                .get(footer_position..)
                .ok_or(ProcessLoadError::NotEnoughFlash)?;
        // The portion of the application binary covered by integrity.
        let covered_flash = app_flash.get(0..binary_end).ok_or(tock_tbf::types::TbfParseError::NotEnoughFlash)?;
        while footer_position < (total_size - 4) { // There needs to be space for a TLV 
            debug!("Checking credentials. Total size={}, footer position={}, bytes of footers={}", total_size, footer_position, total_size - footer_position);
            let (footer, len) = tock_tbf::parse::parse_tbf_footer(remaining_flash)?;
            remaining_flash = remaining_flash.get(len as usize + 4..).ok_or(tock_tbf::types::TbfParseError::NotEnoughFlash)?;
            
            match verifier.check_credentials(&footer, covered_flash) {
                VerificationResult::Accept => {
                    credentials_approved = true;
                    break;
                },
                VerificationResult::Reject => {
                    return Err(ProcessLoadError::CredentialsNoAccept);
                }
                VerificationResult::Pass => { },
            }
            footer_position += len as usize;
        }
        debug!("Footers parsed.");
        if !credentials_approved && require_credentials {
            return Err(ProcessLoadError::CredentialsNoAccept);
        }
            
=======
        // Check that the process is at the correct location in
        // flash if the TBF header specified a fixed address. If there is a
        // mismatch we catch that early.
        if let Some(fixed_flash_start) = tbf_header.get_fixed_address_flash() {
            // The flash address in the header is based on the app binary,
            // so we need to take into account the header length.
            let actual_address = app_flash.as_ptr() as u32 + tbf_header.get_protected_size();
            let expected_address = fixed_flash_start;
            if actual_address != expected_address {
                return Err(ProcessLoadError::IncorrectFlashAddress {
                    actual_address,
                    expected_address,
                });
            }
        }

>>>>>>> 2145fab6
        // Otherwise, actually load the app.
        let process_ram_requested_size = tbf_header.get_minimum_app_ram_size() as usize;
        let init_fn = header_length + app_flash
            .as_ptr()
                .offset(tbf_header.get_init_function_offset() as isize) as usize;

        // Initialize MPU region configuration.
        let mut mpu_config: <<C as Chip>::MPU as MPU>::MpuConfig = Default::default();

        // Allocate MPU region for flash.
        if chip
            .mpu()
            .allocate_region(
                app_flash.as_ptr(),
                app_flash.len(),
                app_flash.len(),
                mpu::Permissions::ReadExecuteOnly,
                &mut mpu_config,
            )
            .is_none()
        {
            if config::CONFIG.debug_load_processes {
                debug!(
                    "[!] flash={:#010X}-{:#010X} process={:?} - couldn't allocate MPU region for flash",
                    app_flash.as_ptr() as usize,
                    app_flash.as_ptr() as usize + app_flash.len() - 1,
                    process_name
                );
            }
            return Err(ProcessLoadError::MpuInvalidFlashLength);
        }

        // Determine how much space we need in the application's memory space
        // just for kernel and grant state. We need to make sure we allocate
        // enough memory just for that.

        // Make room for grant pointers.
        let grant_ptr_size = mem::size_of::<GrantPointerEntry>();
        let grant_ptrs_num = kernel.get_grant_count_and_finalize();
        let grant_ptrs_offset = grant_ptrs_num * grant_ptr_size;

        // Initial size of the kernel-owned part of process memory can be
        // calculated directly based on the initial size of all kernel-owned
        // data structures.
        let initial_kernel_memory_size =
            grant_ptrs_offset + Self::CALLBACKS_OFFSET + Self::PROCESS_STRUCT_OFFSET;

        // By default we start with the initial size of process-accessible
        // memory set to 0. This maximizes the flexibility that processes have
        // to allocate their memory as they see fit. If a process needs more
        // accessible memory it must use the `brk` memop syscalls to request
        // more memory.
        //
        // We must take into account any process-accessible memory required by
        // the context switching implementation and allocate at least that much
        // memory so that we can successfully switch to the process. This is
        // architecture and implementation specific, so we query that now.
        let min_process_memory_size = chip
            .userspace_kernel_boundary()
            .initial_process_app_brk_size();

        // We have to ensure that we at least ask the MPU for
        // `min_process_memory_size` so that we can be sure that `app_brk` is
        // not set inside the kernel-owned memory region. Now, in practice,
        // processes should not request 0 (or very few) bytes of memory in their
        // TBF header (i.e. `process_ram_requested_size` will almost always be
        // much larger than `min_process_memory_size`), as they are unlikely to
        // work with essentially no available memory. But, we still must protect
        // for that case.
        let min_process_ram_size = cmp::max(process_ram_requested_size, min_process_memory_size);

        // Minimum memory size for the process.
        let min_total_memory_size = min_process_ram_size + initial_kernel_memory_size;

        // Check if this process requires a fixed memory start address. If so,
        // try to adjust the memory region to work for this process.
        //
        // Right now, we only support skipping some RAM and leaving a chunk
        // unused so that the memory region starts where the process needs it
        // to.
        let remaining_memory = if let Some(fixed_memory_start) = tbf_header.get_fixed_address_ram()
        {
            // The process does have a fixed address.
            if fixed_memory_start == remaining_memory.as_ptr() as u32 {
                // Address already matches.
                remaining_memory
            } else if fixed_memory_start > remaining_memory.as_ptr() as u32 {
                // Process wants a memory address farther in memory. Try to
                // advance the memory region to make the address match.
                let diff = (fixed_memory_start - remaining_memory.as_ptr() as u32) as usize;
                if diff > remaining_memory.len() {
                    // We ran out of memory.
                    let actual_address =
                        remaining_memory.as_ptr() as u32 + remaining_memory.len() as u32 - 1;
                    let expected_address = fixed_memory_start;
                    return Err(ProcessLoadError::MemoryAddressMismatch {
                        actual_address,
                        expected_address,
                    });
                } else {
                    // Change the memory range to start where the process
                    // requested it.
                    remaining_memory
                        .get_mut(diff..)
                        .ok_or(ProcessLoadError::InternalError)?
                }
            } else {
                // Address is earlier in memory, nothing we can do.
                let actual_address = remaining_memory.as_ptr() as u32;
                let expected_address = fixed_memory_start;
                return Err(ProcessLoadError::MemoryAddressMismatch {
                    actual_address,
                    expected_address,
                });
            }
        } else {
            remaining_memory
        };

        // Determine where process memory will go and allocate MPU region for
        // app-owned memory.
        let (app_memory_start, app_memory_size) = match chip.mpu().allocate_app_memory_region(
            remaining_memory.as_ptr() as *const u8,
            remaining_memory.len(),
            min_total_memory_size,
            min_process_memory_size,
            initial_kernel_memory_size,
            mpu::Permissions::ReadWriteOnly,
            &mut mpu_config,
        ) {
            Some((memory_start, memory_size)) => (memory_start, memory_size),
            None => {
                // Failed to load process. Insufficient memory.
                if config::CONFIG.debug_load_processes {
                    debug!(
                        "[!] flash={:#010X}-{:#010X} process={:?} - couldn't allocate memory region of size >= {:#X}",
                        app_flash.as_ptr() as usize,
                        app_flash.as_ptr() as usize + app_flash.len() - 1,
                        process_name,
                        min_total_memory_size
                    );
                }
                return Err(ProcessLoadError::NotEnoughMemory);
            }
        };

        // Get a slice for the memory dedicated to the process. This can fail if
        // the MPU returns a region of memory that is not inside of the
        // `remaining_memory` slice passed to `create()` to allocate the
        // process's memory out of.
        let memory_start_offset = app_memory_start as usize - remaining_memory.as_ptr() as usize;
        // First split the remaining memory into a slice that contains the
        // process memory and a slice that will not be used by this process.
        let (app_memory_oversize, unused_memory) =
            remaining_memory.split_at_mut(memory_start_offset + app_memory_size);
        // Then since the process's memory need not start at the beginning of
        // the remaining slice given to create(), get a smaller slice as needed.
        let app_memory = app_memory_oversize
            .get_mut(memory_start_offset..)
            .ok_or(ProcessLoadError::InternalError)?;

        // Check if the memory region is valid for the process. If a process
        // included a fixed address for the start of RAM in its TBF header (this
        // field is optional, processes that are position independent do not
        // need a fixed address) then we check that we used the same address
        // when we allocated it in RAM.
        if let Some(fixed_memory_start) = tbf_header.get_fixed_address_ram() {
            let actual_address = app_memory.as_ptr() as u32;
            let expected_address = fixed_memory_start;
            if actual_address != expected_address {
                return Err(ProcessLoadError::MemoryAddressMismatch {
                    actual_address,
                    expected_address,
                });
            }
        }

        // Set the initial process-accessible memory to the amount specified by
        // the context switch implementation.
        let initial_app_brk = app_memory.as_ptr().add(min_process_memory_size);

        // Set the initial allow high water mark to the start of process memory
        // since no `allow` calls have been made yet.
        let initial_allow_high_water_mark = app_memory.as_ptr();

        // Set up initial grant region.
        let mut kernel_memory_break = app_memory.as_mut_ptr().add(app_memory.len());

        // Now that we know we have the space we can setup the grant
        // pointers.
        kernel_memory_break = kernel_memory_break.offset(-(grant_ptrs_offset as isize));

        // This is safe today, as MPU constraints ensure that `memory_start`
        // will always be aligned on at least a word boundary, and that
        // memory_size will be aligned on at least a word boundary, and
        // `grant_ptrs_offset` is a multiple of the word size. Thus,
        // `kernel_memory_break` must be word aligned. While this is unlikely to
        // change, it should be more proactively enforced.
        //
        // TODO: https://github.com/tock/tock/issues/1739
        #[allow(clippy::cast_ptr_alignment)]
        // Set all grant pointers to null.
        let grant_pointers = slice::from_raw_parts_mut(
            kernel_memory_break as *mut GrantPointerEntry,
            grant_ptrs_num,
        );
        for grant_entry in grant_pointers.iter_mut() {
            grant_entry.driver_num = 0;
            grant_entry.grant_ptr = ptr::null_mut();
        }

        // Now that we know we have the space we can setup the memory for the
        // upcalls.
        kernel_memory_break = kernel_memory_break.offset(-(Self::CALLBACKS_OFFSET as isize));

        // This is safe today, as MPU constraints ensure that `memory_start`
        // will always be aligned on at least a word boundary, and that
        // memory_size will be aligned on at least a word boundary, and
        // `grant_ptrs_offset` is a multiple of the word size. Thus,
        // `kernel_memory_break` must be word aligned. While this is unlikely to
        // change, it should be more proactively enforced.
        //
        // TODO: https://github.com/tock/tock/issues/1739
        #[allow(clippy::cast_ptr_alignment)]
        // Set up ring buffer for upcalls to the process.
        let upcall_buf =
            slice::from_raw_parts_mut(kernel_memory_break as *mut Task, Self::CALLBACK_LEN);
        let tasks = RingBuffer::new(upcall_buf);

        // Last thing in the kernel region of process RAM is the process struct.
        kernel_memory_break = kernel_memory_break.offset(-(Self::PROCESS_STRUCT_OFFSET as isize));
        let process_struct_memory_location = kernel_memory_break;

        // Create the Process struct in the app grant region.
        let mut process: &mut ProcessStandard<C> =
            &mut *(process_struct_memory_location as *mut ProcessStandard<'static, C>);

        // Ask the kernel for a unique identifier for this process that is being
        // created.
        let unique_identifier = kernel.create_process_identifier();

        // Save copies of these in case the app was compiled for fixed addresses
        // for later debugging.
        let fixed_address_flash = tbf_header.get_fixed_address_flash();
        let fixed_address_ram = tbf_header.get_fixed_address_ram();

        process
            .process_id
            .set(ProcessId::new(kernel, unique_identifier, index));
        process.kernel = kernel;
        process.chip = chip;
        process.allow_high_water_mark = Cell::new(initial_allow_high_water_mark);
        process.memory_start = app_memory.as_ptr();
        process.memory_len = app_memory.len();
        process.header = tbf_header;
        process.kernel_memory_break = Cell::new(kernel_memory_break);
        process.app_break = Cell::new(initial_app_brk);
        process.grant_pointers = MapCell::new(grant_pointers);

        process.flash = app_flash;

        process.stored_state = MapCell::new(Default::default());
        // Mark this process as unstarted
        process.state = ProcessStateCell::new(process.kernel);
        process.fault_policy = fault_policy;
        process.restart_count = Cell::new(0);
        process.completion_code = OptionalCell::empty();

        process.mpu_config = MapCell::new(mpu_config);
        process.mpu_regions = [
            Cell::new(None),
            Cell::new(None),
            Cell::new(None),
            Cell::new(None),
            Cell::new(None),
            Cell::new(None),
        ];
        process.tasks = MapCell::new(tasks);
        process.process_name = process_name.unwrap_or("");

        process.debug = MapCell::new(ProcessStandardDebug {
            fixed_address_flash: fixed_address_flash,
            fixed_address_ram: fixed_address_ram,
            app_heap_start_pointer: None,
            app_stack_start_pointer: None,
            app_stack_min_pointer: None,
            syscall_count: 0,
            last_syscall: None,
            dropped_upcall_count: 0,
            timeslice_expiration_count: 0,
        });

        let linker_metadata_offset = process.header.get_app_start_offset() as usize;
        let flash_app_start_addr = app_flash.as_ptr() as usize + linker_metadata_offset;

        process.tasks.map(|tasks| {
            tasks.enqueue(Task::FunctionCall(FunctionCall {
                source: FunctionCallSource::Kernel,
                pc: init_fn,
                argument0: flash_app_start_addr,
                argument1: process.memory_start as usize,
                argument2: process.memory_len,
                argument3: process.app_break.get() as usize,
            }));
        });

        // Handle any architecture-specific requirements for a new process.
        //
        // NOTE! We have to ensure that the start of process-accessible memory
        // (`app_memory_start`) is word-aligned. Since we currently start
        // process-accessible memory at the beginning of the allocated memory
        // region, we trust the MPU to give us a word-aligned starting address.
        //
        // TODO: https://github.com/tock/tock/issues/1739
        match process.stored_state.map(|stored_state| {
            chip.userspace_kernel_boundary().initialize_process(
                app_memory_start,
                initial_app_brk,
                stored_state,
            )
        }) {
            Some(Ok(())) => {}
            _ => {
                if config::CONFIG.debug_load_processes {
                    debug!(
                        "[!] flash={:#010X}-{:#010X} process={:?} - couldn't initialize process",
                        app_flash.as_ptr() as usize,
                        app_flash.as_ptr() as usize + app_flash.len() - 1,
                        process_name
                    );
                }
                return Err(ProcessLoadError::InternalError);
            }
        };

        kernel.increment_work();

        // Return the process object and a remaining memory for processes slice.
        Ok((Some(process), unused_memory))
    }

    /// Restart the process, resetting all of its state and re-initializing it
    /// to start running.  Assumes the process is not running but is still in
    /// flash and still has its memory region allocated to it. This implements
    /// the mechanism of restart.
    fn restart(&self) -> Result<(), ErrorCode> {
        // We need a new process identifier for this process since the restarted
        // version is in effect a new process. This is also necessary to
        // invalidate any stored `ProcessId`s that point to the old version of
        // the process. However, the process has not moved locations in the
        // processes array, so we copy the existing index.
        let old_index = self.process_id.get().index;
        let new_identifier = self.kernel.create_process_identifier();
        self.process_id
            .set(ProcessId::new(self.kernel, new_identifier, old_index));

        // Reset debug information that is per-execution and not per-process.
        self.debug.map(|debug| {
            debug.syscall_count = 0;
            debug.last_syscall = None;
            debug.dropped_upcall_count = 0;
            debug.timeslice_expiration_count = 0;
        });

        // FLASH

        // We are going to start this process over again, so need the init_fn
        // location.
        let app_flash_address = self.flash_start();
        let init_fn = unsafe {
            app_flash_address.offset(self.header.get_init_function_offset() as isize) as usize
        };

        // Reset MPU region configuration.
        //
        // TODO: ideally, this would be moved into a helper function used by
        // both create() and reset(), but process load debugging complicates
        // this. We just want to create new config with only flash and memory
        // regions.
        let mut mpu_config: <<C as Chip>::MPU as MPU>::MpuConfig = Default::default();
        // Allocate MPU region for flash.
        let app_mpu_flash = self.chip.mpu().allocate_region(
            self.flash.as_ptr(),
            self.flash.len(),
            self.flash.len(),
            mpu::Permissions::ReadExecuteOnly,
            &mut mpu_config,
        );
        if app_mpu_flash.is_none() {
            // We were unable to allocate an MPU region for flash. This is very
            // unexpected since we previously ran this process. However, we
            // return now and leave the process faulted and it will not be
            // scheduled.
            return Err(ErrorCode::FAIL);
        }

        // RAM

        // Re-determine the minimum amount of RAM the kernel must allocate to
        // the process based on the specific requirements of the syscall
        // implementation.
        let min_process_memory_size = self
            .chip
            .userspace_kernel_boundary()
            .initial_process_app_brk_size();

        // Recalculate initial_kernel_memory_size as was done in create()
        let grant_ptr_size = mem::size_of::<(usize, *mut u8)>();
        let grant_ptrs_num = self.kernel.get_grant_count_and_finalize();
        let grant_ptrs_offset = grant_ptrs_num * grant_ptr_size;

        let initial_kernel_memory_size =
            grant_ptrs_offset + Self::CALLBACKS_OFFSET + Self::PROCESS_STRUCT_OFFSET;

        let app_mpu_mem = self.chip.mpu().allocate_app_memory_region(
            self.mem_start(),
            self.memory_len,
            self.memory_len, //we want exactly as much as we had before restart
            min_process_memory_size,
            initial_kernel_memory_size,
            mpu::Permissions::ReadWriteOnly,
            &mut mpu_config,
        );
        let (app_mpu_mem_start, app_mpu_mem_len) = match app_mpu_mem {
            Some((start, len)) => (start, len),
            None => {
                // We couldn't configure the MPU for the process. This shouldn't
                // happen since we were able to start the process before, but at
                // this point it is better to leave the app faulted and not
                // schedule it.
                return Err(ErrorCode::NOMEM);
            }
        };

        // Reset memory pointers now that we know the layout of the process
        // memory and know that we can configure the MPU.

        // app_brk is set based on minimum syscall size above the start of
        // memory.
        let app_brk = app_mpu_mem_start.wrapping_add(min_process_memory_size);
        self.app_break.set(app_brk);
        // kernel_brk is calculated backwards from the end of memory the size of
        // the initial kernel data structures.
        let kernel_brk = app_mpu_mem_start
            .wrapping_add(app_mpu_mem_len)
            .wrapping_sub(initial_kernel_memory_size);
        self.kernel_memory_break.set(kernel_brk);
        // High water mark for `allow`ed memory is reset to the start of the
        // process's memory region.
        self.allow_high_water_mark.set(app_mpu_mem_start);

        // Drop the old config and use the clean one
        self.mpu_config.replace(mpu_config);

        // Handle any architecture-specific requirements for a process when it
        // first starts (as it would when it is new).
        let ukb_init_process = self.stored_state.map_or(Err(()), |stored_state| unsafe {
            self.chip.userspace_kernel_boundary().initialize_process(
                app_mpu_mem_start,
                app_brk,
                stored_state,
            )
        });
        match ukb_init_process {
            Ok(()) => {}
            Err(_) => {
                // We couldn't initialize the architecture-specific state for
                // this process. This shouldn't happen since the app was able to
                // be started before, but at this point the app is no longer
                // valid. The best thing we can do now is leave the app as still
                // faulted and not schedule it.
                return Err(ErrorCode::RESERVE);
            }
        };

        // And queue up this app to be restarted.
        let flash_app_start = (app_flash_address as u32 + self.header.get_app_start_offset()) as usize;

        // Mark the state as `Unstarted` for the scheduler.
        self.state.update(State::Unstarted);

        // Mark that we restarted this process.
        self.restart_count.increment();

        // Enqueue the initial function.
        self.tasks.map(|tasks| {
            tasks.enqueue(Task::FunctionCall(FunctionCall {
                source: FunctionCallSource::Kernel,
                pc: init_fn,
                argument0: flash_app_start,
                argument1: self.mem_start() as usize,
                argument2: self.memory_len,
                argument3: self.app_break.get() as usize,
            }));
        });

        // Mark that the process is ready to run.
        self.kernel.increment_work();

        Ok(())
    }

    /// Checks if the buffer represented by the passed in base pointer and size
    /// is within the RAM bounds currently exposed to the processes (i.e. ending
    /// at `app_break`). If this method returns `true`, the buffer is guaranteed
    /// to be accessible to the process and to not overlap with the grant
    /// region.
    fn in_app_owned_memory(&self, buf_start_addr: *const u8, size: usize) -> bool {
        let buf_end_addr = buf_start_addr.wrapping_add(size);

        buf_end_addr >= buf_start_addr
            && buf_start_addr >= self.mem_start()
            && buf_end_addr <= self.app_break.get()
    }

    /// Checks if the buffer represented by the passed in base pointer and size
    /// are within the readable region of an application's flash memory.  If
    /// this method returns true, the buffer is guaranteed to be readable to the
    /// process.
    fn in_app_flash_memory(&self, buf_start_addr: *const u8, size: usize) -> bool {
        let buf_end_addr = buf_start_addr.wrapping_add(size);

        buf_end_addr >= buf_start_addr
            && buf_start_addr >= self.flash_non_protected_start()
            && buf_end_addr <= self.flash_end()
    }

    /// Reset all `grant_ptr`s to NULL.
    unsafe fn grant_ptrs_reset(&self) {
        self.grant_pointers.map(|grant_pointers| {
            for grant_entry in grant_pointers.iter_mut() {
                grant_entry.driver_num = 0;
                grant_entry.grant_ptr = ptr::null_mut();
            }
        });
    }

    /// Allocate memory in a process's grant region.
    ///
    /// Ensures that the allocation is of `size` bytes and aligned to `align`
    /// bytes.
    ///
    /// If there is not enough memory, or the MPU cannot isolate the process
    /// accessible region from the new kernel memory break after doing the
    /// allocation, then this will return `None`.
    fn allocate_in_grant_region_internal(&self, size: usize, align: usize) -> Option<NonNull<u8>> {
        self.mpu_config.and_then(|mut config| {
            // First, compute the candidate new pointer. Note that at this point
            // we have not yet checked whether there is space for this
            // allocation or that it meets alignment requirements.
            let new_break_unaligned = self.kernel_memory_break.get().wrapping_sub(size);

            // Our minimum alignment requirement is two bytes, so that the
            // lowest bit of the address will always be zero and we can use it
            // as a flag. It doesn't hurt to increase the alignment (except for
            // potentially a wasted byte) so we make sure `align` is at least
            // two.
            let align = cmp::max(align, 2);

            // The alignment must be a power of two, 2^a. The expression
            // `!(align - 1)` then returns a mask with leading ones, followed by
            // `a` trailing zeros.
            let alignment_mask = !(align - 1);
            let new_break = (new_break_unaligned as usize & alignment_mask) as *const u8;

            // Verify there is space for this allocation
            if new_break < self.app_break.get() {
                None
            // Verify it didn't wrap around
            } else if new_break > self.kernel_memory_break.get() {
                None
            // Verify this is compatible with the MPU.
            } else if let Err(_) = self.chip.mpu().update_app_memory_region(
                self.app_break.get(),
                new_break,
                mpu::Permissions::ReadWriteOnly,
                &mut config,
            ) {
                None
            } else {
                // Allocation is valid.

                // We always allocate down, so we must lower the
                // kernel_memory_break.
                self.kernel_memory_break.set(new_break);

                // We need `grant_ptr` as a mutable pointer.
                let grant_ptr = new_break as *mut u8;

                // ### Safety
                //
                // Here we are guaranteeing that `grant_ptr` is not null. We can
                // ensure this because we just created `grant_ptr` based on the
                // process's allocated memory, and we know it cannot be null.
                unsafe { Some(NonNull::new_unchecked(grant_ptr)) }
            }
        })
    }

    /// Create the identifier for a custom grant that grant.rs uses to access
    /// the custom grant.
    ///
    /// We create this identifier by calculating the number of bytes between
    /// where the custom grant starts and the end of the process memory.
    fn create_custom_grant_identifier(&self, ptr: NonNull<u8>) -> ProcessCustomGrantIdentifer {
        let custom_grant_address = ptr.as_ptr() as usize;
        let process_memory_end = self.mem_end() as usize;

        ProcessCustomGrantIdentifer {
            offset: process_memory_end - custom_grant_address,
        }
    }

    /// Use a ProcessCustomGrantIdentifer to find the address of the custom
    /// grant.
    ///
    /// This reverses `create_custom_grant_identifier()`.
    fn get_custom_grant_address(&self, identifier: ProcessCustomGrantIdentifer) -> usize {
        let process_memory_end = self.mem_end() as usize;

        // Subtract the offset in the identifier from the end of the process
        // memory to get the address of the custom grant.
        process_memory_end - identifier.offset
    }

    /// Check if the process is active.
    ///
    /// "Active" is defined as the process can resume executing in the future.
    /// This means its state in the `Process` struct is still valid, and that
    /// the kernel could resume its execution without completely restarting and
    /// resetting its state.
    ///
    /// A process is inactive if the kernel cannot resume its execution, such as
    /// if the process faults and is in an invalid state, or if the process
    /// explicitly exits.
    fn is_active(&self) -> bool {
        let current_state = self.state.get();
        current_state != State::Terminated && current_state != State::Faulted
    }
}<|MERGE_RESOLUTION|>--- conflicted
+++ resolved
@@ -1149,198 +1149,7 @@
         }
     }
 
-<<<<<<< HEAD
-    fn print_memory_map(&self, writer: &mut dyn Write) {
-        if !config::CONFIG.debug_panics {
-            return;
-        }
-        // Flash
-        let flash_end = self.flash.as_ptr().wrapping_add(self.flash.len()) as usize;
-        let flash_start = self.flash.as_ptr() as usize;
-        let flash_protected_size = self.header.get_protected_size() as usize;
-        let flash_app_start = flash_start + self.header.get_app_start_offset() as usize;
-        let flash_app_size = flash_end - flash_app_start;
-
-        // Grant pointers size.
-        let grant_ptr_size = mem::size_of::<GrantPointerEntry>();
-        let grant_ptrs_num = self.kernel.get_grant_count_and_finalize();
-        let sram_grant_pointers_size = grant_ptrs_num * grant_ptr_size;
-
-        // SRAM addresses
-        let sram_end = self.mem_end() as usize;
-        let sram_grant_pointers_start = sram_end - sram_grant_pointers_size;
-        let sram_upcall_list_start = sram_grant_pointers_start - Self::CALLBACKS_OFFSET;
-        let process_struct_memory_location = sram_upcall_list_start - Self::PROCESS_STRUCT_OFFSET;
-        let sram_grant_start = self.kernel_memory_break.get() as usize;
-        let sram_heap_end = self.app_break.get() as usize;
-        let sram_heap_start: Option<usize> = self.debug.map_or(None, |debug| {
-            debug.app_heap_start_pointer.map(|p| p as usize)
-        });
-        let sram_stack_start: Option<usize> = self.debug.map_or(None, |debug| {
-            debug.app_stack_start_pointer.map(|p| p as usize)
-        });
-        let sram_stack_bottom: Option<usize> = self.debug.map_or(None, |debug| {
-            debug.app_stack_min_pointer.map(|p| p as usize)
-        });
-        let sram_start = self.mem_start() as usize;
-
-        // SRAM sizes
-        let sram_upcall_list_size = Self::CALLBACKS_OFFSET;
-        let sram_process_struct_size = Self::PROCESS_STRUCT_OFFSET;
-        let sram_grant_size = process_struct_memory_location - sram_grant_start;
-        let sram_grant_allocated = process_struct_memory_location - sram_grant_start;
-
-        // application statistics
-        let events_queued = self.pending_tasks();
-        let syscall_count = self.debug.map_or(0, |debug| debug.syscall_count);
-        let last_syscall = self.debug.map(|debug| debug.last_syscall);
-        let dropped_upcall_count = self.debug.map_or(0, |debug| debug.dropped_upcall_count);
-        let restart_count = self.restart_count.get();
-        let completion_code = self.completion_code.extract();
-
-        let _ = writer.write_fmt(format_args!(
-            "\
-             𝐀𝐩𝐩: {}   -   [{:?}]\
-             \r\n Events Queued: {}   Syscall Count: {}   Dropped Upcall Count: {}\
-             \r\n Restart Count: {}\r\n",
-            self.process_name,
-            self.state.get(),
-            events_queued,
-            syscall_count,
-            dropped_upcall_count,
-            restart_count,
-        ));
-
-        let _ = match last_syscall {
-            Some(syscall) => writer.write_fmt(format_args!(" Last Syscall: {:?}\r\n", syscall)),
-            None => writer.write_str(" Last Syscall: None\r\n"),
-        };
-
-        let _ = match completion_code {
-            Some(opt_cc) => match opt_cc {
-                Some(cc) => writer.write_fmt(format_args!(" Completion Code: {}\r\n", cc)),
-                None => writer.write_str(" Completion Code: Faulted\r\n"),
-            },
-            None => writer.write_str(" Completion Code: None\r\n"),
-        };
-
-        let _ = writer.write_fmt(format_args!(
-            "\
-             \r\n\
-             \r\n ╔═══════════╤══════════════════════════════════════════╗\
-             \r\n ║  Address  │ Region Name    Used | Allocated (bytes)  ║\
-             \r\n ╚{:#010X}═╪══════════════════════════════════════════╝\
-             \r\n             │ Grant Ptrs   {:6}\
-             \r\n             │ Upcalls      {:6}\
-             \r\n             │ Process      {:6}\
-             \r\n  {:#010X} ┼───────────────────────────────────────────\
-             \r\n             │ ▼ Grant      {:6} | {:6}{}\
-             \r\n  {:#010X} ┼───────────────────────────────────────────\
-             \r\n             │ Unused\
-             \r\n  {:#010X} ┼───────────────────────────────────────────",
-            sram_end,
-            sram_grant_pointers_size,
-            sram_upcall_list_size,
-            sram_process_struct_size,
-            process_struct_memory_location,
-            sram_grant_size,
-            sram_grant_allocated,
-            exceeded_check(sram_grant_size, sram_grant_allocated),
-            sram_grant_start,
-            sram_heap_end,
-        ));
-
-        match sram_heap_start {
-            Some(sram_heap_start) => {
-                let sram_heap_size = sram_heap_end - sram_heap_start;
-                let sram_heap_allocated = sram_grant_start - sram_heap_start;
-
-                let _ = writer.write_fmt(format_args!(
-                    "\
-                     \r\n             │ ▲ Heap       {:6} | {:6}{}     S\
-                     \r\n  {:#010X} ┼─────────────────────────────────────────── R",
-                    sram_heap_size,
-                    sram_heap_allocated,
-                    exceeded_check(sram_heap_size, sram_heap_allocated),
-                    sram_heap_start,
-                ));
-            }
-            None => {
-                let _ = writer.write_str(
-                    "\
-                     \r\n             │ ▲ Heap            ? |      ?               S\
-                     \r\n  ?????????? ┼─────────────────────────────────────────── R",
-                );
-            }
-        }
-
-        match (sram_heap_start, sram_stack_start) {
-            (Some(sram_heap_start), Some(sram_stack_start)) => {
-                let sram_data_size = sram_heap_start - sram_stack_start;
-                let sram_data_allocated = sram_data_size as usize;
-
-                let _ = writer.write_fmt(format_args!(
-                    "\
-                     \r\n             │ Data         {:6} | {:6}               A",
-                    sram_data_size, sram_data_allocated,
-                ));
-            }
-            _ => {
-                let _ = writer.write_str(
-                    "\
-                     \r\n             │ Data              ? |      ?               A",
-                );
-            }
-        }
-
-        match (sram_stack_start, sram_stack_bottom) {
-            (Some(sram_stack_start), Some(sram_stack_bottom)) => {
-                let sram_stack_size = sram_stack_start - sram_stack_bottom;
-                let sram_stack_allocated = sram_stack_start - sram_start;
-
-                let _ = writer.write_fmt(format_args!(
-                    "\
-                     \r\n  {:#010X} ┼─────────────────────────────────────────── M\
-                     \r\n             │ ▼ Stack      {:6} | {:6}{}",
-                    sram_stack_start,
-                    sram_stack_size,
-                    sram_stack_allocated,
-                    exceeded_check(sram_stack_size, sram_stack_allocated),
-                ));
-            }
-            _ => {
-                let _ = writer.write_str(
-                    "\
-                     \r\n  ?????????? ┼─────────────────────────────────────────── M\
-                     \r\n             │ ▼ Stack           ? |      ?",
-                );
-            }
-        }
-
-        let _ = writer.write_fmt(format_args!(
-            "\
-             \r\n  {:#010X} ┼───────────────────────────────────────────\
-             \r\n             │ Unused\
-             \r\n  {:#010X} ┴───────────────────────────────────────────\
-             \r\n             .....\
-             \r\n  {:#010X} ┬─────────────────────────────────────────── F\
-             \r\n             │ App Flash    {:6}                        L\
-             \r\n  {:#010X} ┼─────────────────────────────────────────── A\
-             \r\n             │ Protected    {:6}                        S\
-             \r\n  {:#010X} ┴─────────────────────────────────────────── H\
-             \r\n",
-            sram_stack_bottom.unwrap_or(0),
-            sram_start,
-            flash_end,
-            flash_app_size,
-            flash_app_start,
-            flash_protected_size,
-            flash_start
-        ));
-    }
-
-=======
->>>>>>> 2145fab6
+
     fn print_full_process(&self, writer: &mut dyn Write) {
         if !config::CONFIG.debug_panics {
             return;
@@ -1462,25 +1271,6 @@
         // Parse the full TBF header to see if this is a valid app. If the
         // header can't parse, we will error right here.
         let tbf_header = tock_tbf::parse::parse_tbf_header(header_flash, app_version)?;
-<<<<<<< HEAD
-        // First thing: check that the process is at the correct location in
-        // flash if the TBF header specified a fixed address. If there is a
-        // mismatch we catch that early.
-        if let Some(fixed_flash_start) = tbf_header.get_fixed_address_flash() {
-            // The flash address in the header is based on the app binary,
-            // so we need to take into account the header length.
-            let actual_address = app_flash.as_ptr() as u32 +
-                                 tbf_header.get_app_start_offset();
-            let expected_address = fixed_flash_start;
-            if actual_address != expected_address {
-                return Err(ProcessLoadError::IncorrectFlashAddress {
-                    actual_address,
-                    expected_address,
-                });
-            }
-        }
-=======
->>>>>>> 2145fab6
 
         let process_name = tbf_header.get_package_name();
 
@@ -1541,7 +1331,6 @@
             }
         }
 
-<<<<<<< HEAD
         // Check the credentials. This code should be cleaned up, I formatted it this
         // way to try to keep it very self contained in the diff.
         let mut credentials_approved = false;
@@ -1579,8 +1368,7 @@
         if !credentials_approved && require_credentials {
             return Err(ProcessLoadError::CredentialsNoAccept);
         }
-            
-=======
+
         // Check that the process is at the correct location in
         // flash if the TBF header specified a fixed address. If there is a
         // mismatch we catch that early.
@@ -1597,7 +1385,6 @@
             }
         }
 
->>>>>>> 2145fab6
         // Otherwise, actually load the app.
         let process_ram_requested_size = tbf_header.get_minimum_app_ram_size() as usize;
         let init_fn = header_length + app_flash
