//! Implements a text console over the UART that allows
//! a terminal to inspect and control userspace processes.
//!
//! Protocol
//! --------
//!
//! This module provides a simple text-based console to inspect and control
//! which processes are running. The console has five commands:
//!  - 'help' prints the available commands and arguments
//!  - 'status' prints the current system status
//!  - 'list' lists the current processes with their IDs and running state
//!  - 'stop n' stops the process with name n
//!  - 'start n' starts the stopped process with name n
//!  - 'fault n' forces the process with name n into a fault state
<<<<<<< HEAD
//!  - 'terminate n' terminates the process with name n, moving to the Unstarted state
//!  - 'boot n' tries to boot an Unstarted process with name n
=======
//!  - 'boot n' tries to boot an unstarted process with name n
//!  - 'terminate n' terminates the process with name n
>>>>>>> e4d88bc4
//!  - 'panic' causes the kernel to run the panic handler
//!  - 'process n' prints the memory map of process with name n
//!  - 'kernel' prints the kernel memory map
//!
//! ### `list` Command Fields:
//!
//! - `PID`: The identifier for the process. This can change if the process
//!   restarts.
//! - `Name`: The process name.
//! - `Quanta`: How many times this process has exceeded its allotted time
//!   quanta.
//! - `Syscalls`: The number of system calls the process has made to the kernel.
//! - `Restarts`: How many times this process has crashed and been restarted by
//!   the kernel.
//! - `Grants`: The number of grants that have been initialized for the process
//!   out of the total number of grants defined by the kernel.
//! - `State`: The state the process is in.
//!
//! Setup
//! -----
//!
//! You need a device that provides the `hil::uart::UART` trait. This code
//! connects a `ProcessConsole` directly up to USART0:
//!
//! ```rust
//! # use kernel::{capabilities, hil, static_init};
//! # use capsules::process_console::ProcessConsole;
//!
//! pub struct Capability;
//! unsafe impl capabilities::ProcessManagementCapability for Capability {}
//!
//! let pconsole = static_init!(
//!     ProcessConsole<usart::USART>,
//!     ProcessConsole::new(&usart::USART0,
//!                  115200,
//!                  &mut console::WRITE_BUF,
//!                  &mut console::READ_BUF,
//!                  &mut console::COMMAND_BUF,
//!                  kernel,
//!                  Capability));
//! hil::uart::UART::set_client(&usart::USART0, pconsole);
//!
//! pconsole.start();
//! ```
//!
//! Using ProcessConsole
//! --------------------
//!
//! With this capsule properly added to a board's `main.rs` and that kernel
//! loaded to the board, make sure there is a serial connection to the board.
//! Likely, this just means connecting a USB cable from a computer to the board.
//! Next, establish a serial console connection to the board. An easy way to do
//! this is to run:
//!
//! ```shell
//! $ tockloader listen
//! ```
//!
//! With that console open, you can issue commands. For example, to see all of
//! the processes on the board, use `list`:
//!
//! ```text
//! $ tockloader listen
//! Using "/dev/cu.usbserial-c098e513000c - Hail IoT Module - TockOS"
//!
//! Listening for serial output.
//! ProcessConsole::start
//! Starting process console
//! Initialization complete. Entering main loop
//! Hello World!
//! list
//! PID    Name    Quanta  Syscalls  Restarts Grants  State
//! 00     blink        0       113         0  1/12   Yielded
//! 01     c_hello      0         8         0  3/12   Yielded
//! ```
//!
//! To get a general view of the system, use the status command:
//!
//! ```text
//! status
//! Total processes: 2
//! Active processes: 2
//! Timeslice expirations: 0
//! ```
//!
//! and you can control processes with the `start` and `stop` commands:
//!
//! ```text
//! stop blink
//! Process blink stopped
//! ```

use core::cell::Cell;
use core::cmp;
use core::fmt;
use core::fmt::write;
use core::str;
use kernel::capabilities::ProcessManagementCapability;
use kernel::hil::time::ConvertTicks;
use kernel::utilities::cells::TakeCell;
use kernel::ProcessId;

use kernel::debug;
use kernel::hil::time::{Alarm, AlarmClient};
use kernel::hil::uart;
use kernel::introspection::KernelInfo;
use kernel::process::{ProcessPrinter, ProcessPrinterContext};
use kernel::utilities::binary_write::BinaryWrite;
use kernel::ErrorCode;
use kernel::Kernel;

/// Buffer to hold outgoing data that is passed to the UART hardware.
pub static mut WRITE_BUF: [u8; 500] = [0; 500];
/// Buffer responses are initially held in until copied to the TX buffer and
/// transmitted.
pub static mut QUEUE_BUF: [u8; 300] = [0; 300];
/// Since reads are byte-by-byte, to properly echo what's typed,
/// we can use a very small read buffer.
pub static mut READ_BUF: [u8; 4] = [0; 4];
/// Commands can be up to 32 bytes long: since commands themselves are 4-5
/// characters, limiting arguments to 25 bytes or so seems fine for now.
pub static mut COMMAND_BUF: [u8; 32] = [0; 32];

/// List of valid commands for printing help. Consolidated as these are
/// displayed in a few different cases.
const VALID_COMMANDS_STR: &[u8] =
    b"help status list stop start fault boot terminate process kernel panic\r\n";

/// States used for state machine to allow printing large strings asynchronously
/// across multiple calls. This reduces the size of the buffer needed to print
/// each section of the debug message.
#[derive(PartialEq, Eq, Copy, Clone)]
enum WriterState {
    Empty,
    KernelStart,
    KernelBss,
    KernelInit,
    KernelStack,
    KernelRoData,
    KernelText,
    ProcessPrint {
        process_id: ProcessId,
        context: Option<ProcessPrinterContext>,
    },
    List {
        index: isize,
        total: isize,
    },
}

impl Default for WriterState {
    fn default() -> Self {
        WriterState::Empty
    }
}

/// Data structure to hold addresses about how the kernel is stored in memory on
/// the chip.
///
/// All "end" addresses are the memory addresses immediately following the end
/// of the memory region.
pub struct KernelAddresses {
    pub stack_start: *const u8,
    pub stack_end: *const u8,
    pub text_start: *const u8,
    pub text_end: *const u8,
    pub read_only_data_start: *const u8,
    pub relocations_start: *const u8,
    pub relocations_end: *const u8,
    pub bss_start: *const u8,
    pub bss_end: *const u8,
}

pub struct ProcessConsole<'a, A: Alarm<'a>, C: ProcessManagementCapability> {
    uart: &'a dyn uart::UartData<'a>,
    alarm: &'a A,
    process_printer: &'a dyn ProcessPrinter,
    tx_in_progress: Cell<bool>,
    tx_buffer: TakeCell<'static, [u8]>,
    queue_buffer: TakeCell<'static, [u8]>,
    queue_size: Cell<usize>,
    writer_state: Cell<WriterState>,
    rx_in_progress: Cell<bool>,
    rx_buffer: TakeCell<'static, [u8]>,
    command_buffer: TakeCell<'static, [u8]>,
    command_index: Cell<usize>,

    /// Keep the previously read byte to consider \r\n sequences
    /// as a single \n.
    previous_byte: Cell<u8>,

    /// Flag to mark that the process console is active and has called receive
    /// from the underlying UART.
    running: Cell<bool>,

    /// Internal flag that the process console should parse the command it just
    /// received after finishing echoing the last newline character.
    execute: Cell<bool>,

    /// Reference to the kernel object so we can access process state.
    kernel: &'static Kernel,

    /// Memory addresses of where the kernel is placed in memory on chip.
    kernel_addresses: KernelAddresses,

    /// This capsule needs to use potentially dangerous APIs related to
    /// processes, and requires a capability to access those APIs.
    capability: C,
}

pub struct ConsoleWriter {
    buf: [u8; 500],
    size: usize,
}
impl ConsoleWriter {
    pub fn new() -> ConsoleWriter {
        ConsoleWriter {
            buf: [0; 500],
            size: 0,
        }
    }
    pub fn clear(&mut self) {
        self.size = 0;
    }
}
impl fmt::Write for ConsoleWriter {
    fn write_str(&mut self, s: &str) -> fmt::Result {
        let curr = (s).as_bytes().len();
        self.buf[self.size..self.size + curr].copy_from_slice(&(s).as_bytes()[..]);
        self.size += curr;
        Ok(())
    }
}

impl BinaryWrite for ConsoleWriter {
    fn write_buffer(&mut self, buffer: &[u8]) -> Result<usize, ()> {
        let start = self.size;
        let remaining = self.buf.len() - start;
        let to_send = core::cmp::min(buffer.len(), remaining);
        self.buf[start..start + to_send].copy_from_slice(&buffer[..to_send]);
        self.size += to_send;
        Ok(to_send)
    }
}

impl<'a, A: Alarm<'a>, C: ProcessManagementCapability> ProcessConsole<'a, A, C> {
    pub fn new(
        uart: &'a dyn uart::UartData<'a>,
        alarm: &'a A,
        process_printer: &'a dyn ProcessPrinter,
        tx_buffer: &'static mut [u8],
        rx_buffer: &'static mut [u8],
        queue_buffer: &'static mut [u8],
        cmd_buffer: &'static mut [u8],
        kernel: &'static Kernel,
        kernel_addresses: KernelAddresses,
        capability: C,
    ) -> ProcessConsole<'a, A, C> {
        ProcessConsole {
            uart: uart,
            alarm: alarm,
            process_printer,
            tx_in_progress: Cell::new(false),
            tx_buffer: TakeCell::new(tx_buffer),
            queue_buffer: TakeCell::new(queue_buffer),
            queue_size: Cell::new(0),
            writer_state: Cell::new(WriterState::Empty),
            rx_in_progress: Cell::new(false),
            rx_buffer: TakeCell::new(rx_buffer),
            command_buffer: TakeCell::new(cmd_buffer),
            command_index: Cell::new(0),

            previous_byte: Cell::new(0),

            running: Cell::new(false),
            execute: Cell::new(false),
            kernel: kernel,
            kernel_addresses: kernel_addresses,
            capability: capability,
        }
    }

    /// Start the process console listening for user commands.
    pub fn start(&self) -> Result<(), ErrorCode> {
        if self.running.get() == false {
            self.alarm
                .set_alarm(self.alarm.now(), self.alarm.ticks_from_ms(100));
            self.running.set(true);
        }
        Ok(())
    }

    /// Print base information about the kernel version installed and the help
    /// message.
    pub fn display_welcome(&self) {
        // Start if not already started.
        if self.running.get() == false {
            self.rx_buffer.take().map(|buffer| {
                self.rx_in_progress.set(true);
                let _ = self.uart.receive_buffer(buffer, 1);
                self.running.set(true);
            });
        }

        // Display pconsole info.
        let mut console_writer = ConsoleWriter::new();
        let _ = write(
            &mut console_writer,
            format_args!(
                "Kernel version: {}.{} (build {})\r\n",
                kernel::KERNEL_MAJOR_VERSION,
                kernel::KERNEL_MINOR_VERSION,
                option_env!("TOCK_KERNEL_VERSION").unwrap_or("unknown"),
            ),
        );
        let _ = self.write_bytes(&(console_writer.buf)[..console_writer.size]);

        let _ = self.write_bytes(b"Welcome to the process console.\r\n");
        let _ = self.write_bytes(b"Valid commands are: ");
        let _ = self.write_bytes(VALID_COMMANDS_STR);
        self.prompt();
    }

    /// Simple state machine helper function that identifies the next state for
    /// printing log debug messages.
    fn next_state(&self, state: WriterState) -> WriterState {
        match state {
            WriterState::KernelStart => WriterState::KernelBss,
            WriterState::KernelBss => WriterState::KernelInit,
            WriterState::KernelInit => WriterState::KernelStack,
            WriterState::KernelStack => WriterState::KernelRoData,
            WriterState::KernelRoData => WriterState::KernelText,
            WriterState::KernelText => WriterState::Empty,
            WriterState::ProcessPrint {
                process_id,
                context,
            } => WriterState::ProcessPrint {
                process_id,
                context,
            },
            WriterState::List { index, total } => {
                // Next state just increments index, unless we are at end in
                // which next state is just the empty state.
                if index + 1 == total {
                    WriterState::Empty
                } else {
                    WriterState::List {
                        index: index + 1,
                        total,
                    }
                }
            }
            WriterState::Empty => WriterState::Empty,
        }
    }

    /// Create the debug message for each state in the state machine.
    fn create_state_buffer(&self, state: WriterState) {
        match state {
            WriterState::KernelBss => {
                let mut console_writer = ConsoleWriter::new();

                let bss_start = self.kernel_addresses.bss_start as usize;
                let bss_end = self.kernel_addresses.bss_end as usize;
                let bss_size = bss_end - bss_start;

                let _ = write(
                    &mut console_writer,
                    format_args!(
                        "\r\n ╔═══════════╤══════════════════════════════╗\
                    \r\n ║  Address  │ Region Name    Used (bytes)  ║\
                    \r\n ╚{:#010X}═╪══════════════════════════════╝\
                    \r\n             │   BSS        {:6}",
                        bss_end, bss_size
                    ),
                );

                let _ = self.write_bytes(&(console_writer.buf)[..console_writer.size]);
            }
            WriterState::KernelInit => {
                let mut console_writer = ConsoleWriter::new();

                let relocate_start = self.kernel_addresses.relocations_start as usize;
                let relocate_end = self.kernel_addresses.relocations_end as usize;
                let relocate_size = relocate_end - relocate_start;

                let _ = write(
                    &mut console_writer,
                    format_args!(
                        "\
                    \r\n  {:#010X} ┼─────────────────────────────── S\
                    \r\n             │   Relocate   {:6}            R",
                        relocate_end, relocate_size
                    ),
                );
                let _ = self.write_bytes(&(console_writer.buf)[..console_writer.size]);
            }
            WriterState::KernelStack => {
                let mut console_writer = ConsoleWriter::new();

                let stack_start = self.kernel_addresses.stack_start as usize;
                let stack_end = self.kernel_addresses.stack_end as usize;
                let stack_size = stack_end - stack_start;

                let _ = write(
                    &mut console_writer,
                    format_args!(
                        "\
                    \r\n  {:#010X} ┼─────────────────────────────── A\
                    \r\n             │ ▼ Stack      {:6}            M\
                    \r\n  {:#010X} ┼───────────────────────────────",
                        stack_end, stack_size, stack_start
                    ),
                );
                let _ = self.write_bytes(&(console_writer.buf)[..console_writer.size]);
            }
            WriterState::KernelRoData => {
                let mut console_writer = ConsoleWriter::new();

                let rodata_start = self.kernel_addresses.read_only_data_start as usize;
                let text_end = self.kernel_addresses.text_end as usize;
                let rodata_size = text_end - rodata_start;

                let _ = write(
                    &mut console_writer,
                    format_args!(
                        "\
                        \r\n             .....\
                     \r\n  {:#010X} ┼─────────────────────────────── F\
                     \r\n             │   RoData     {:6}            L",
                        text_end, rodata_size
                    ),
                );
                let _ = self.write_bytes(&(console_writer.buf)[..console_writer.size]);
            }
            WriterState::KernelText => {
                let mut console_writer = ConsoleWriter::new();

                let code_start = self.kernel_addresses.text_start as usize;
                let code_end = self.kernel_addresses.read_only_data_start as usize;
                let code_size = code_end - code_start;

                let _ = write(
                    &mut console_writer,
                    format_args!(
                        "\
                     \r\n  {:#010X} ┼─────────────────────────────── A\
                     \r\n             │   Code       {:6}            S\
                     \r\n  {:#010X} ┼─────────────────────────────── H\
                     \r\n",
                        code_end, code_size, code_start
                    ),
                );
                let _ = self.write_bytes(&(console_writer.buf)[..console_writer.size]);
            }
            WriterState::ProcessPrint {
                process_id,
                context,
            } => {
                self.kernel
                    .process_each_capability(&self.capability, |process| {
                        if process_id == process.processid() {
                            let mut console_writer = ConsoleWriter::new();
                            let new_context = self.process_printer.print_overview(
                                process,
                                &mut console_writer,
                                context,
                            );

                            let _ = self.write_bytes(&(console_writer.buf)[..console_writer.size]);

                            if new_context.is_some() {
                                self.writer_state.replace(WriterState::ProcessPrint {
                                    process_id: process_id,
                                    context: new_context,
                                });
                            } else {
                                self.writer_state.replace(WriterState::Empty);
                                // As setting the next state here to Empty does not
                                // go through this match again before reading a new command,
                                // we have to print the prompt here.
                                self.prompt();
                            }
                        }
                    });
            }
            WriterState::List { index, total: _ } => {
                let mut local_index = -1;
                self.kernel
                    .process_each_capability(&self.capability, |process| {
                        local_index += 1;
                        if local_index == index {
                            let info: KernelInfo = KernelInfo::new(self.kernel);

                            let pname = process.get_process_name();
                            let process_id = process.processid();
                            let (grants_used, grants_total) =
                                info.number_app_grant_uses(process_id, &self.capability);
                            let mut console_writer = ConsoleWriter::new();
                            let _ = write(
                                &mut console_writer,
                                format_args!(
                                    " {:<7?}{:<20}{:6}{:10}{:10}  {:2}/{:2}   {:?}\r\n",
                                    process_id,
                                    pname,
                                    process.debug_timeslice_expiration_count(),
                                    process.debug_syscall_count(),
                                    process.get_restart_count(),
                                    grants_used,
                                    grants_total,
                                    process.get_state(),
                                ),
                            );

                            let _ = self.write_bytes(&(console_writer.buf)[..console_writer.size]);
                        }
                    });
            }
            WriterState::Empty => {
                self.prompt();
            }
            _ => {}
        }
    }

    // Process the command in the command buffer and clear the buffer.
    fn read_command(&self) {
        self.command_buffer.map(|command| {
            let mut terminator = 0;
            let len = command.len();
            for i in 0..len {
                if command[i] == 0 {
                    terminator = i;
                    break;
                }
            }

            // A command is valid only if it starts inside the buffer,
            // ends before the beginning of the buffer, and ends after
            // it starts.
            if terminator > 0 {
                let cmd_str = str::from_utf8(&command[0..terminator]);

                match cmd_str {
                    Ok(s) => {
                        let clean_str = s.trim();

                        if clean_str.starts_with("help") {
                            let _ = self.write_bytes(b"Welcome to the process console.\r\n");
                            let _ = self.write_bytes(b"Valid commands are: ");
                            let _ = self.write_bytes(VALID_COMMANDS_STR);
                        } else if clean_str.starts_with("start") {
                            let argument = clean_str.split_whitespace().nth(1);
                            argument.map(|name| {
                                self.kernel
                                    .process_each_capability(&self.capability, |proc| {
                                        let proc_name = proc.get_process_name();
                                        if proc_name == name {
                                            proc.resume();
                                            let mut console_writer = ConsoleWriter::new();
                                            let _ = write(
                                                &mut console_writer,
                                                format_args!("Process {} resumed.\r\n", name),
                                            );

                                            let _ = self.write_bytes(
                                                &(console_writer.buf)[..console_writer.size],
                                            );
                                        }
                                    });
                            });
                        } else if clean_str.starts_with("stop") {
                            let argument = clean_str.split_whitespace().nth(1);
                            argument.map(|name| {
                                self.kernel
                                    .process_each_capability(&self.capability, |proc| {
                                        let proc_name = proc.get_process_name();
                                        if proc_name == name {
                                            proc.stop();
                                            let mut console_writer = ConsoleWriter::new();
                                            let _ = write(
                                                &mut console_writer,
                                                format_args!("Process {} stopped\r\n", proc_name),
                                            );

                                            let _ = self.write_bytes(
                                                &(console_writer.buf)[..console_writer.size],
                                            );
                                        }
                                    });
                            });
                        } else if clean_str.starts_with("fault") {
                            let argument = clean_str.split_whitespace().nth(1);
                            argument.map(|name| {
                                self.kernel
                                    .process_each_capability(&self.capability, |proc| {
                                        let proc_name = proc.get_process_name();
                                        if proc_name == name {
                                            proc.set_fault_state();
                                            let mut console_writer = ConsoleWriter::new();
                                            let _ = write(
                                                &mut console_writer,
                                                format_args!(
                                                    "Process {} now faulted\r\n",
                                                    proc_name
                                                ),
                                            );

                                            let _ = self.write_bytes(
                                                &(console_writer.buf)[..console_writer.size],
                                            );
                                        }
                                    });
                            });
                        } else if clean_str.starts_with("terminate") {
                            let argument = clean_str.split_whitespace().nth(1);
                            argument.map(|name| {
                                self.kernel
                                    .process_each_capability(&self.capability, |proc| {
                                        let proc_name = proc.get_process_name();
                                        if proc_name == name {
                                            proc.terminate(None);
                                            let mut console_writer = ConsoleWriter::new();
                                            let _ = write(
                                                &mut console_writer,
                                                format_args!("Process {} terminated\n", proc_name),
                                            );

                                            let _ = self.write_bytes(
                                                &(console_writer.buf)[..console_writer.size],
                                            );
                                        }
                                    });
                            });
                        } else if clean_str.starts_with("boot") {
                            let argument = clean_str.split_whitespace().nth(1);
                            argument.map(|name| {
                                self.kernel
                                    .process_each_capability(&self.capability, |proc| {
                                        let proc_name = proc.get_process_name();
                                        if proc_name == name {
<<<<<<< HEAD
                                            let res = self.kernel.submit_process(proc);
                                            let mut console_writer = ConsoleWriter::new();
                                            match res {
                                                Ok(()) => {
                                                    let _ = write(
                                                        &mut console_writer,
                                                        format_args!("Process {} booted\n", proc_name),
                                                    );
                                                },
                                                Err(e) => {
                                                    let _ = write(
                                                        &mut console_writer,
                                                        format_args!("Process {} could not boot: {:?}\n", proc_name, e),
                                                    );
                                                }
                                            }
=======
                                            proc.try_restart(None);
                                            let mut console_writer = ConsoleWriter::new();
                                            let _ = write(
                                                &mut console_writer,
                                                format_args!("Process {} booted\n", proc_name),
                                            );
>>>>>>> e4d88bc4

                                            let _ = self.write_bytes(
                                                &(console_writer.buf)[..console_writer.size],
                                            );
                                        }
                                    });
                            });
                        } else if clean_str.starts_with("list") {
                            let _ = self.write_bytes(b" PID    Name                Quanta  ");
                            let _ = self.write_bytes(b"Syscalls  Restarts  Grants  State\r\n");

                            // Count the number of current processes.
                            let mut count = 0;
                            self.kernel.process_each_capability(&self.capability, |_| {
                                count += 1;
                            });

                            if count > 0 {
                                // Start the state machine to print each separately.
                                self.write_state(WriterState::List {
                                    index: -1,
                                    total: count,
                                });
                            }
                        } else if clean_str.starts_with("status") {
                            let info: KernelInfo = KernelInfo::new(self.kernel);
                            let mut console_writer = ConsoleWriter::new();
                            let _ = write(
                                &mut console_writer,
                                format_args!(
                                    "Total processes: {}\r\n",
                                    info.number_loaded_processes(&self.capability)
                                ),
                            );
                            let _ = self.write_bytes(&(console_writer.buf)[..console_writer.size]);
                            console_writer.clear();
                            let _ = write(
                                &mut console_writer,
                                format_args!(
                                    "Active processes: {}\r\n",
                                    info.number_active_processes(&self.capability)
                                ),
                            );
                            let _ = self.write_bytes(&(console_writer.buf)[..console_writer.size]);
                            console_writer.clear();
                            let _ = write(
                                &mut console_writer,
                                format_args!(
                                    "Timeslice expirations: {}\r\n",
                                    info.timeslice_expirations(&self.capability)
                                ),
                            );
                            let _ = self.write_bytes(&(console_writer.buf)[..console_writer.size]);
                        } else if clean_str.starts_with("process") {
                            let argument = clean_str.split_whitespace().nth(1);
                            argument.map(|name| {
                                // If two processes have the same name, only
                                // print the first one we find.
                                let mut found = false;
                                self.kernel
                                    .process_each_capability(&self.capability, |proc| {
                                        if found {
                                            return;
                                        }
                                        let proc_name = proc.get_process_name();
                                        if proc_name == name {
                                            let mut console_writer = ConsoleWriter::new();
                                            let mut context: Option<ProcessPrinterContext> = None;
                                            context = self.process_printer.print_overview(
                                                proc,
                                                &mut console_writer,
                                                context,
                                            );

                                            let _ = self.write_bytes(
                                                &(console_writer.buf)[..console_writer.size],
                                            );

                                            if context.is_some() {
                                                self.writer_state.replace(
                                                    WriterState::ProcessPrint {
                                                        process_id: proc.processid(),
                                                        context: context,
                                                    },
                                                );
                                            }

                                            found = true;
                                        }
                                    });
                            });
                        } else if clean_str.starts_with("kernel") {
                            let mut console_writer = ConsoleWriter::new();
                            let _ = write(
                                &mut console_writer,
                                format_args!(
                                    "Kernel version: {}.{} (build {})\r\n",
                                    kernel::KERNEL_MAJOR_VERSION,
                                    kernel::KERNEL_MINOR_VERSION,
                                    option_env!("TOCK_KERNEL_VERSION").unwrap_or("unknown")
                                ),
                            );
                            let _ = self.write_bytes(&(console_writer.buf)[..console_writer.size]);
                            console_writer.clear();

                            // Prints kernel memory by moving the writer to the
                            // start state.
                            self.writer_state.replace(WriterState::KernelStart);
                        } else if clean_str.starts_with("panic") {
                            panic!("Process Console forced a kernel panic.");
                        } else {
                            let _ = self.write_bytes(b"Valid commands are: ");
<<<<<<< HEAD
                            let _ = self
                                .write_bytes(b"help status list stop start fault process kernel terminate boot\n");
=======
                            let _ = self.write_bytes(VALID_COMMANDS_STR);
>>>>>>> e4d88bc4
                        }
                    }
                    Err(_e) => {
                        let mut console_writer = ConsoleWriter::new();
                        let _ = write(
                            &mut console_writer,
                            format_args!("Invalid command: {:?}", command),
                        );
                        let _ = self.write_bytes(&(console_writer.buf)[..console_writer.size]);
                    }
                }
            }
        });
        self.command_buffer.map(|command| {
            command[0] = 0;
        });
        self.command_index.set(0);
        if self.writer_state.get() == WriterState::Empty {
            self.prompt();
        }
    }

    fn prompt(&self) {
        let _ = self.write_bytes(b"tock$ ");
    }

    /// Start or iterate the state machine for an asynchronous write operation
    /// spread across multiple callback cycles.
    fn write_state(&self, state: WriterState) {
        self.writer_state.replace(self.next_state(state));
        self.create_state_buffer(self.writer_state.get());
    }

    fn write_byte(&self, byte: u8) -> Result<(), ErrorCode> {
        if self.tx_in_progress.get() {
            self.queue_buffer.map(|buf| {
                buf[self.queue_size.get()] = byte;
                self.queue_size.set(self.queue_size.get() + 1);
            });
            Err(ErrorCode::BUSY)
        } else {
            self.tx_in_progress.set(true);
            self.tx_buffer.take().map(|buffer| {
                buffer[0] = byte;
                let _ = self.uart.transmit_buffer(buffer, 1);
            });
            Ok(())
        }
    }

    fn write_bytes(&self, bytes: &[u8]) -> Result<(), ErrorCode> {
        if self.tx_in_progress.get() {
            self.queue_buffer.map(|buf| {
                let size = self.queue_size.get();
                let len = cmp::min(bytes.len(), buf.len() - size);
                (&mut buf[size..size + len]).copy_from_slice(&bytes[..len]);
                self.queue_size.set(size + len);
            });
            Err(ErrorCode::BUSY)
        } else {
            self.tx_in_progress.set(true);
            self.tx_buffer.take().map(|buffer| {
                let len = cmp::min(bytes.len(), buffer.len());
                // Copy elements of `bytes` into `buffer`
                (&mut buffer[..len]).copy_from_slice(&bytes[..len]);
                let _ = self.uart.transmit_buffer(buffer, len);
            });
            Ok(())
        }
    }

    /// If there is anything in the queue, copy it to the TX buffer and send
    /// it to the UART.
    ///
    /// Returns Ok(usize) with the number of bytes sent from the queue. If Ok(0)
    /// is returned, nothing was sent and the UART is free.
    fn handle_queue(&self) -> Result<usize, ErrorCode> {
        if self.tx_in_progress.get() {
            // This shouldn't happen because we should only try to handle the
            // queue when nothing else is happening, but still have the check
            // for safety.
            return Err(ErrorCode::BUSY);
        }

        self.queue_buffer.map_or(Err(ErrorCode::FAIL), |qbuf| {
            let qlen = self.queue_size.get();

            if qlen > 0 {
                self.tx_buffer.take().map_or(Err(ErrorCode::FAIL), |txbuf| {
                    let txlen = cmp::min(qlen, txbuf.len());

                    // Copy elements of the queue into the TX buffer.
                    (&mut txbuf[..txlen]).copy_from_slice(&qbuf[..txlen]);

                    // TODO: If the queue needs to print over multiple TX
                    // buffers, we need to shift the remaining contents of the
                    // queue back to index 0.
                    // if qlen > txlen {
                    //     (&mut qbuf[txlen..qlen]).copy_from_slice(&qbuf[txlen..qlen]);
                    // }

                    // Mark that we sent at least some of the queue.
                    let remaining = qlen - txlen;
                    self.queue_size.set(remaining);

                    self.tx_in_progress.set(true);
                    let _ = self.uart.transmit_buffer(txbuf, txlen);
                    Ok(txlen)
                })
            } else {
                // Queue was empty, nothing to do.
                Ok(0)
            }
        })
    }
}

impl<'a, A: Alarm<'a>, C: ProcessManagementCapability> AlarmClient for ProcessConsole<'a, A, C> {
    fn alarm(&self) {
        self.prompt();
        self.rx_buffer.take().map(|buffer| {
            self.rx_in_progress.set(true);
            let _ = self.uart.receive_buffer(buffer, 1);
        });
    }
}

impl<'a, A: Alarm<'a>, C: ProcessManagementCapability> uart::TransmitClient
    for ProcessConsole<'a, A, C>
{
    fn transmitted_buffer(
        &self,
        buffer: &'static mut [u8],
        _tx_len: usize,
        _rcode: Result<(), ErrorCode>,
    ) {
        // Reset state now that we no longer have an active transmission on the
        // UART.
        self.tx_buffer.replace(buffer);
        self.tx_in_progress.set(false);

        // Check if we have anything queued up. If we do, let the queue
        // empty.
        let ret = self.handle_queue();
        if ret.ok() == Some(0) || ret.is_err() {
            // The queue was empty or we couldn't print the queue.

            let current_state = self.writer_state.get();
            if current_state != WriterState::Empty {
                self.write_state(current_state);
                return;
            }

            // Check if we just received and echoed a newline character, and
            // therefore need to process the received message.
            if self.execute.get() {
                self.execute.set(false);
                self.read_command();
            }
        }
    }
}

impl<'a, A: Alarm<'a>, C: ProcessManagementCapability> uart::ReceiveClient
    for ProcessConsole<'a, A, C>
{
    fn received_buffer(
        &self,
        read_buf: &'static mut [u8],
        rx_len: usize,
        _rcode: Result<(), ErrorCode>,
        error: uart::Error,
    ) {
        if error == uart::Error::None {
            match rx_len {
                0 => debug!("ProcessConsole had read of 0 bytes"),
                1 => {
                    self.command_buffer.map(|command| {
                        let previous_byte = self.previous_byte.get();
                        self.previous_byte.set(read_buf[0]);
                        let index = self.command_index.get() as usize;
                        if read_buf[0] == ('\n' as u8) || read_buf[0] == ('\r' as u8) {
                            if (previous_byte == ('\n' as u8) || previous_byte == ('\r' as u8))
                                && previous_byte != read_buf[0]
                            {
                                // ignore the \n or \r as it is the second byte of a \r\n sequence
                                // reset the sequence
                                self.previous_byte.set(0);
                            } else {
                                self.execute.set(true);
                                let _ = self.write_bytes(&['\r' as u8, '\n' as u8]);
                            }
                        } else if read_buf[0] == ('\x08' as u8) || read_buf[0] == ('\x7F' as u8) {
                            if index > 0 {
                                // Backspace, echo and remove last byte
                                // Note echo is '\b \b' to erase
                                let _ = self.write_bytes(&['\x08' as u8, ' ' as u8, '\x08' as u8]);
                                command[index - 1] = '\0' as u8;
                                self.command_index.set(index - 1);
                            }
                        } else if index < (command.len() - 1) && read_buf[0] < 128 {
                            // For some reason, sometimes reads return > 127 but no error,
                            // which causes utf-8 decoding failure, so check byte is < 128. -pal

                            // Echo the byte and store it
                            let _ = self.write_byte(read_buf[0]);
                            command[index] = read_buf[0];
                            self.command_index.set(index + 1);
                            command[index + 1] = 0;
                        }
                    });
                }
                _ => debug!(
                    "ProcessConsole issues reads of 1 byte, but receive_complete was length {}",
                    rx_len
                ),
            };
        }
        self.rx_in_progress.set(true);
        let _ = self.uart.receive_buffer(read_buf, 1);
    }
}<|MERGE_RESOLUTION|>--- conflicted
+++ resolved
@@ -12,13 +12,8 @@
 //!  - 'stop n' stops the process with name n
 //!  - 'start n' starts the stopped process with name n
 //!  - 'fault n' forces the process with name n into a fault state
-<<<<<<< HEAD
 //!  - 'terminate n' terminates the process with name n, moving to the Unstarted state
 //!  - 'boot n' tries to boot an Unstarted process with name n
-=======
-//!  - 'boot n' tries to boot an unstarted process with name n
-//!  - 'terminate n' terminates the process with name n
->>>>>>> e4d88bc4
 //!  - 'panic' causes the kernel to run the panic handler
 //!  - 'process n' prints the memory map of process with name n
 //!  - 'kernel' prints the kernel memory map
@@ -660,7 +655,6 @@
                                     .process_each_capability(&self.capability, |proc| {
                                         let proc_name = proc.get_process_name();
                                         if proc_name == name {
-<<<<<<< HEAD
                                             let res = self.kernel.submit_process(proc);
                                             let mut console_writer = ConsoleWriter::new();
                                             match res {
@@ -677,15 +671,6 @@
                                                     );
                                                 }
                                             }
-=======
-                                            proc.try_restart(None);
-                                            let mut console_writer = ConsoleWriter::new();
-                                            let _ = write(
-                                                &mut console_writer,
-                                                format_args!("Process {} booted\n", proc_name),
-                                            );
->>>>>>> e4d88bc4
-
                                             let _ = self.write_bytes(
                                                 &(console_writer.buf)[..console_writer.size],
                                             );
@@ -797,12 +782,7 @@
                             panic!("Process Console forced a kernel panic.");
                         } else {
                             let _ = self.write_bytes(b"Valid commands are: ");
-<<<<<<< HEAD
-                            let _ = self
-                                .write_bytes(b"help status list stop start fault process kernel terminate boot\n");
-=======
                             let _ = self.write_bytes(VALID_COMMANDS_STR);
->>>>>>> e4d88bc4
                         }
                     }
                     Err(_e) => {
