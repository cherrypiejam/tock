--- conflicted
+++ resolved
@@ -248,7 +248,7 @@
 /// for the [Sixlowpan](struct.Sixlowpan.html) struct, and will then receive
 /// a callback once an IPv6 packet has been fully reassembled.
 pub trait SixlowpanRxClient {
-    fn receive(&self, buf: &[u8], len: usize, result: ReturnCode);
+    fn receive<'a>(&self, buf: &'a [u8], len: usize, result: ReturnCode);
 }
 
 pub mod lowpan_frag {
@@ -762,14 +762,9 @@
             // and thus the packet should always be here.
             self.packet
                 .map(|packet| {
-<<<<<<< HEAD
                     client.receive(&packet, self.dgram_size.get() as usize, result);
                 })
                 .expect("Error: `packet` is None in call to end_receive.");
-=======
-                    client.receive(&packet, self.dgram_size.get(), result);
-                }).expect("Error: `packet` is None in call to end_receive.");
->>>>>>> 6dfb1afa
         });
     }
 }
